--- conflicted
+++ resolved
@@ -5,12 +5,6 @@
 
 import { useMemo } from 'react'
 import { useCurrencies } from './api/useCountryCurrency'
-<<<<<<< HEAD
-// CurrencyResponse is imported but not used directly - it's used for type checking
-// import type { CurrencyResponse } from '../types/api/countryCurrency'
-=======
->>>>>>> 85dcfede
-
 export interface CurrencyInfo {
   code: string
   name: string

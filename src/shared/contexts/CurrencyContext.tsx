/**
 * Currency Context
 * Provides global currency management and formatting functions
 */

/* eslint-disable react-refresh/only-export-components */

import type { ReactNode } from 'react';
import React, { createContext } from 'react'
import { useCurrency } from '../hooks/useCurrency'
import type { CurrencyInfo } from '../hooks/useCurrency'

export interface CurrencyContextType {
  currencies: CurrencyInfo[]
  getCurrencySymbol: (currencyCode: string) => string
  getCurrencyInfo: (currencyCode: string) => CurrencyInfo | null
  formatCurrency: (
    amount: number | string,
    currencyCode: string,
    options?: {
      showSymbol?: boolean
      showCode?: boolean
      decimalPlaces?: number
      locale?: string
    }
  ) => string
  isLoading: boolean
  isError: boolean
}

const CurrencyContext = createContext<CurrencyContextType | null>(null)

interface CurrencyProviderProps {
  children: ReactNode
}

export const CurrencyProvider: React.FC<CurrencyProviderProps> = ({ children }) => {
  const currencyHook = useCurrency()

  const contextValue: CurrencyContextType = {
    currencies: currencyHook.currencies,
    getCurrencySymbol: currencyHook.getCurrencySymbol,
    getCurrencyInfo: currencyHook.getCurrencyInfo,
    formatCurrency: currencyHook.formatCurrency,
    isLoading: currencyHook.isLoading,
    isError: currencyHook.isError
  }

  return (
    <CurrencyContext.Provider value={contextValue}>
      {children}
    </CurrencyContext.Provider>
  )
}

<<<<<<< HEAD
export default CurrencyContext
=======
export const useCurrencyContext = (): CurrencyContextType => {
  const context = useContext(CurrencyContext)
  
  if (!context) {
    throw new Error('useCurrencyContext must be used within a CurrencyProvider')
  }
  
  return context
}
>>>>>>> 85dcfede
<|MERGE_RESOLUTION|>--- conflicted
+++ resolved
@@ -2,8 +2,6 @@
  * Currency Context
  * Provides global currency management and formatting functions
  */
-
-/* eslint-disable react-refresh/only-export-components */
 
 import type { ReactNode } from 'react';
 import React, { createContext } from 'react'
@@ -53,16 +51,4 @@
   )
 }
 
-<<<<<<< HEAD
-export default CurrencyContext
-=======
-export const useCurrencyContext = (): CurrencyContextType => {
-  const context = useContext(CurrencyContext)
-  
-  if (!context) {
-    throw new Error('useCurrencyContext must be used within a CurrencyProvider')
-  }
-  
-  return context
-}
->>>>>>> 85dcfede
+export default CurrencyContext
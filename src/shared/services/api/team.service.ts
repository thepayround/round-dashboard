/**
 * Team Invitation API service
 */

import { httpClient } from './base/client'
import type { ApiResponse } from '../../types/api'

export interface InviteUserRequest {
  roundAccountId: string
  email: string
  role: UserRole
}

// Backend request format (PascalCase JSON)
interface BackendInviteUserRequest {
  RoundAccountId: string
  Email: string
  Role: UserRole
}

export interface RegisterWithInvitationRequest {
  firstName: string
  lastName: string
  email: string
  userName: string
  password: string
  phoneNumber: string
  token: string
}

export interface InvitationResponse {
  invitationId: string
  roundAccountId: string
  email: string
  role: UserRole
  expiryDate: string
  createdDate: string
  createdBy: string
}

export enum UserRole {
  // Administrative Roles
  SuperAdmin = 0,
  Admin = 1,
  
  // Team Management Roles
  TeamOwner = 2,
  TeamManager = 3,
  TeamMember = 4,
  
  // Sales and Marketing Roles
  SalesManager = 5,
  SalesRepresentative = 6,
  MarketingManager = 7,
  MarketingAnalyst = 8,
  
  // Customer Support Roles
  SupportAdmin = 9,
  SupportAgent = 10,
  
  // Product/Development Roles
  ProductManager = 11,
  Developer = 12,
  QAEngineer = 13,
  Designer = 14,
  
  // Financial Roles
  FinanceManager = 15,
  BillingSpecialist = 16,
  
  // Viewer/Restricted Roles
  Viewer = 17,
  Guest = 18
}

export class TeamService {
  private readonly baseUrl = '/identities'

  /**
   * Invite a user to join the team/account
   */
  async inviteUser(request: InviteUserRequest): Promise<ApiResponse<{ message: string }>> {
    try {
<<<<<<< HEAD
      if (process.env.NODE_ENV === 'development') {
        console.log('TeamService: inviteUser called with:', request)
      }
=======
      // Debug: TeamService inviteUser called with request
      // console.log('TeamService: inviteUser called with:', request)
>>>>>>> 89f9b179
      
      // Convert camelCase to PascalCase for backend
      const backendRequest: BackendInviteUserRequest = {
        RoundAccountId: request.roundAccountId,
        Email: request.email,
        Role: request.role
      }
      
<<<<<<< HEAD
      if (process.env.NODE_ENV === 'development') {
        console.log('TeamService: sending backend request:', backendRequest)
        console.log('TeamService: API endpoint:', `${this.baseUrl}/invite-user`)
      }
=======
      // Debug: Sending backend request to API endpoint
      // console.log('TeamService: sending backend request:', backendRequest)
      // console.log('TeamService: API endpoint:', `${this.baseUrl}/invite-user`)
>>>>>>> 89f9b179
      
      const response = await httpClient.getClient().post<{ message: string }>(
        `${this.baseUrl}/invite-user`, 
        backendRequest
      )
      
<<<<<<< HEAD
      if (process.env.NODE_ENV === 'development') {
        console.log('TeamService: API response received:', response)
      }
=======
      // Debug: API response received
      // console.log('TeamService: API response received:', response)
>>>>>>> 89f9b179
      
      return {
        success: true,
        data: response.data,
        message: 'Invitation sent successfully'
      }
    } catch (error: unknown) {
      const axiosError = error as { 
        response?: { 
          status?: number; 
          data?: string | { message?: string } | Array<{ code: string; description: string }> 
        } 
      }
      
      let errorMessage = 'Failed to send invitation'
      let errorDetails: Record<string, string> | undefined
      
      if (axiosError.response?.data) {
        const responseData = axiosError.response.data
        
        // Handle array of error objects (like your PendingInvitation case)
        if (Array.isArray(responseData)) {
          const [firstError] = responseData
          if (firstError?.description) {
            errorMessage = firstError.description
            // Create details object for additional context
            errorDetails = { [firstError.code || 'Error']: firstError.description }
          }
        }
        // Handle simple object with message
        else if (typeof responseData === 'object' && 'message' in responseData) {
          errorMessage = responseData.message ?? errorMessage
        }
        // Handle string response
        else if (typeof responseData === 'string') {
          errorMessage = responseData
        }
      }
      
      return {
        success: false,
        data: undefined,
        message: errorMessage,
        error: errorMessage,
        details: errorDetails
      }
    }
  }

  /**
   * Register a new user with an invitation token
   */
  async registerWithInvitation(request: RegisterWithInvitationRequest): Promise<ApiResponse<{ message: string }>> {
    try {
      const response = await httpClient.getClient().post<{ message: string }>(
        `${this.baseUrl}/register-with-invitation`, 
        request
      )
      
      return {
        success: true,
        data: response.data,
        message: 'Registration successful'
      }
    } catch (error: unknown) {
      const axiosError = error as { response?: { status?: number; data?: { message?: string } } }
      return {
        success: false,
        data: undefined,
        message: axiosError.response?.data?.message ?? 'Failed to register with invitation',
        error: axiosError.response?.data?.message ?? 'Failed to register with invitation'
      }
    }
  }

  /**
   * Get user-friendly role names
   */
  getRoleName(role: UserRole): string {
    const roleNames: Record<UserRole, string> = {
      [UserRole.SuperAdmin]: 'Super Admin',
      [UserRole.Admin]: 'Admin',
      [UserRole.TeamOwner]: 'Team Owner',
      [UserRole.TeamManager]: 'Team Manager',
      [UserRole.TeamMember]: 'Team Member',
      [UserRole.SalesManager]: 'Sales Manager',
      [UserRole.SalesRepresentative]: 'Sales Representative',
      [UserRole.MarketingManager]: 'Marketing Manager',
      [UserRole.MarketingAnalyst]: 'Marketing Analyst',
      [UserRole.SupportAdmin]: 'Support Admin',
      [UserRole.SupportAgent]: 'Support Agent',
      [UserRole.ProductManager]: 'Product Manager',
      [UserRole.Developer]: 'Developer',
      [UserRole.QAEngineer]: 'QA Engineer',
      [UserRole.Designer]: 'Designer',
      [UserRole.FinanceManager]: 'Finance Manager',
      [UserRole.BillingSpecialist]: 'Billing Specialist',
      [UserRole.Viewer]: 'Viewer',
      [UserRole.Guest]: 'Guest'
    }
    
    return roleNames[role] ?? 'Unknown Role'
  }

  /**
   * Get available roles for invitations (excluding SuperAdmin)
   */
  getAvailableRoles(): Array<{ value: UserRole; label: string }> {
    return [
      { value: UserRole.Admin, label: this.getRoleName(UserRole.Admin) },
      { value: UserRole.TeamOwner, label: this.getRoleName(UserRole.TeamOwner) },
      { value: UserRole.TeamManager, label: this.getRoleName(UserRole.TeamManager) },
      { value: UserRole.TeamMember, label: this.getRoleName(UserRole.TeamMember) },
      { value: UserRole.SalesManager, label: this.getRoleName(UserRole.SalesManager) },
      { value: UserRole.SalesRepresentative, label: this.getRoleName(UserRole.SalesRepresentative) },
      { value: UserRole.MarketingManager, label: this.getRoleName(UserRole.MarketingManager) },
      { value: UserRole.MarketingAnalyst, label: this.getRoleName(UserRole.MarketingAnalyst) },
      { value: UserRole.SupportAdmin, label: this.getRoleName(UserRole.SupportAdmin) },
      { value: UserRole.SupportAgent, label: this.getRoleName(UserRole.SupportAgent) },
      { value: UserRole.ProductManager, label: this.getRoleName(UserRole.ProductManager) },
      { value: UserRole.Developer, label: this.getRoleName(UserRole.Developer) },
      { value: UserRole.QAEngineer, label: this.getRoleName(UserRole.QAEngineer) },
      { value: UserRole.Designer, label: this.getRoleName(UserRole.Designer) },
      { value: UserRole.FinanceManager, label: this.getRoleName(UserRole.FinanceManager) },
      { value: UserRole.BillingSpecialist, label: this.getRoleName(UserRole.BillingSpecialist) },
      { value: UserRole.Viewer, label: this.getRoleName(UserRole.Viewer) }
    ]
  }

  /**
   * Get common team roles (most frequently used)
   */
  getCommonRoles(): Array<{ value: UserRole; label: string }> {
    return [
      { value: UserRole.Admin, label: this.getRoleName(UserRole.Admin) },
      { value: UserRole.TeamManager, label: this.getRoleName(UserRole.TeamManager) },
      { value: UserRole.TeamMember, label: this.getRoleName(UserRole.TeamMember) },
      { value: UserRole.Developer, label: this.getRoleName(UserRole.Developer) },
      { value: UserRole.Designer, label: this.getRoleName(UserRole.Designer) },
      { value: UserRole.Viewer, label: this.getRoleName(UserRole.Viewer) }
    ]
  }
}

export const teamService = new TeamService()<|MERGE_RESOLUTION|>--- conflicted
+++ resolved
@@ -81,15 +81,6 @@
    */
   async inviteUser(request: InviteUserRequest): Promise<ApiResponse<{ message: string }>> {
     try {
-<<<<<<< HEAD
-      if (process.env.NODE_ENV === 'development') {
-        console.log('TeamService: inviteUser called with:', request)
-      }
-=======
-      // Debug: TeamService inviteUser called with request
-      // console.log('TeamService: inviteUser called with:', request)
->>>>>>> 89f9b179
-      
       // Convert camelCase to PascalCase for backend
       const backendRequest: BackendInviteUserRequest = {
         RoundAccountId: request.roundAccountId,
@@ -97,30 +88,10 @@
         Role: request.role
       }
       
-<<<<<<< HEAD
-      if (process.env.NODE_ENV === 'development') {
-        console.log('TeamService: sending backend request:', backendRequest)
-        console.log('TeamService: API endpoint:', `${this.baseUrl}/invite-user`)
-      }
-=======
-      // Debug: Sending backend request to API endpoint
-      // console.log('TeamService: sending backend request:', backendRequest)
-      // console.log('TeamService: API endpoint:', `${this.baseUrl}/invite-user`)
->>>>>>> 89f9b179
-      
       const response = await httpClient.getClient().post<{ message: string }>(
         `${this.baseUrl}/invite-user`, 
         backendRequest
       )
-      
-<<<<<<< HEAD
-      if (process.env.NODE_ENV === 'development') {
-        console.log('TeamService: API response received:', response)
-      }
-=======
-      // Debug: API response received
-      // console.log('TeamService: API response received:', response)
->>>>>>> 89f9b179
       
       return {
         success: true,

import { useCallback } from 'react'
import { motion } from 'framer-motion'
import { Building, ExternalLink, AlignLeft, Hash, CreditCard } from 'lucide-react'
import { ApiDropdown, countryDropdownConfig, industryDropdownConfig, companySizeDropdownConfig, organizationTypeDropdownConfig, currencyDropdownConfig, fiscalYearDropdownConfig, timezoneDropdownConfig } from '@/shared/components/ui/ApiDropdown'
import { useCurrencies } from '@/shared/hooks/api/useCountryCurrency'

export interface OrganizationFormData {
  companyName: string
  industry: string
  companySize: string
  organizationType: string
  website: string
  description: string
  revenue: string
  country: string
  currency: string
  timeZone: string
  fiscalYearStart: string
  registrationNumber: string
  taxId: string
}

interface OrganizationFormProps {
  data: OrganizationFormData
  onChange: (data: OrganizationFormData) => void
  errors?: Record<string, string>
  showHeader?: boolean
  headerTitle?: string
  headerSubtitle?: string
  showFinancialSettings?: boolean
  showRegionalSettings?: boolean
  className?: string
  readOnly?: boolean
}

export const OrganizationForm = ({
  data,
  onChange,
  errors = {},
  showHeader = true,
  headerTitle = 'Organization',
  headerSubtitle = 'Complete your company profile',
  showFinancialSettings = true,
  showRegionalSettings = true,
  className = '',
  readOnly = false
}: OrganizationFormProps) => {
  const { data: currencies, isLoading: currenciesLoading } = useCurrencies()
  
  // Handle input changes
  const handleInputChange = useCallback((field: keyof OrganizationFormData) => (e: React.ChangeEvent<HTMLInputElement | HTMLTextAreaElement>) => {
    onChange({
      ...data,
      [field]: e.target.value,
    })
  }, [data, onChange])

  const handleSelectChange = useCallback((field: keyof OrganizationFormData, value: string) => {
    const newData = {
      ...data,
      [field]: value,
    }
    onChange(newData)
  }, [data, onChange])
  
  // Get current currency symbol from backend - NO fallbacks, backend is source of truth
  const currentCurrency = currencies?.find(currency => currency.currencyCodeAlpha === data.currency)
  const currencySymbol = currentCurrency?.currencySymbol
  
  // If we have a saved currency but currencies are still loading, show loading state
  if (data.currency && currenciesLoading) {
    return (
      <div className="flex items-center justify-center py-12">
        <div className="w-8 h-8 border-2 border-[#14BDEA]/30 border-t-[#14BDEA] rounded-full animate-spin" />
        <span className="ml-3 text-white/60">Loading currency data for {data.currency}...</span>
      </div>
    )
  }

  return (
    <motion.div
      initial={{ opacity: 0, y: 20 }}
      animate={{ opacity: 1, y: 0 }}
      transition={{ duration: 0.5 }}
      className={`space-y-6 ${className}`}
    >
      {/* Header */}
      {showHeader && (
        <div className="text-center space-y-4">
          <motion.div
            initial={{ scale: 0 }}
            animate={{ scale: 1 }}
            transition={{ delay: 0.2, type: 'spring', stiffness: 200 }}
            className="w-16 h-16 mx-auto rounded-lg bg-accent/[#32A1E4]/20 border border-white/10 flex items-center justify-center"
          >
            <Building className="w-8 h-8 text-[#32A1E4]" />
          </motion.div>

          <div>
            <h2 className="text-xl font-normal tracking-tight text-white mb-2">{headerTitle}</h2>
            <p className="text-gray-400 text-sm">{headerSubtitle}</p>
          </div>
        </div>
      )}

      {/* Form Sections - Polar.sh style */}
      <div className="flex flex-col divide-y divide-white/10">
        
        {/* Company Identity Section */}
        <motion.div
          initial={{ opacity: 0, y: 10 }}
          animate={{ opacity: 1, y: 0 }}
          transition={{ delay: showHeader ? 0.3 : 0.1 }}
          className="relative flex flex-col gap-12 p-12"
        >
          <div className="flex w-full flex-col gap-y-6">
            <div className="flex flex-col gap-y-2">
              <h2 className="text-lg font-medium">Company Identity</h2>
              <p className="text-sm text-gray-500 dark:text-gray-400 leading-snug">Basic company information</p>
            </div>
          </div>

          <div className="flex w-full flex-col gap-y-6">
            {/* Company Name & Website Row */}
            <div className="grid grid-cols-1 md:grid-cols-2 gap-4">
              <div className="space-y-2">
                <label htmlFor="companyName" className="auth-label">
                  Company Name <span className="text-red-400">*</span>
                </label>
                <div className="input-container">
                  <Building className="input-icon-left auth-icon-primary" />
                  <input
                    id="companyName"
                    type="text"
                    value={data.companyName}
                    onChange={handleInputChange('companyName')}
                    placeholder="Acme Corporation"
                    className={`auth-input input-with-icon-left ${errors.companyName ? 'auth-input-error' : ''}`}
                    readOnly={readOnly}
                    disabled={readOnly}
                  />
                </div>
                {errors.companyName && <p className="mt-1 text-sm text-red-400">{errors.companyName}</p>}
              </div>

              <div className="space-y-2">
                <label htmlFor="website" className="auth-label">
                  Website
                </label>
                <div className="input-container">
                  <ExternalLink className="input-icon-left auth-icon-primary" />
                  <input
                    id="website"
                    type="url"
                    value={data.website}
                    onChange={handleInputChange('website')}
                    placeholder="https://www.example.com"
                    className={`auth-input input-with-icon-left ${errors.website ? 'auth-input-error' : ''}`}
                    readOnly={readOnly}
                    disabled={readOnly}
                  />
                </div>
                {errors.website && <p className="mt-1 text-sm text-red-400">{errors.website}</p>}
              </div>
            </div>

            {/* Description - Full Width */}
            <div className="space-y-2">
              <label htmlFor="description" className="auth-label">
                Description
              </label>
              <div className="input-container">
                <AlignLeft className="input-icon-left textarea-icon auth-icon-primary" />
                <textarea
                  id="description"
                  value={data.description}
                  onChange={handleInputChange('description')}
                  placeholder="Brief description of your company..."
                  rows={3}
                  className={`auth-input textarea input-with-icon-left resize-none ${errors.description ? 'auth-input-error' : ''}`}
                  readOnly={readOnly}
                  disabled={readOnly}
                />
              </div>
              {errors.description && <p className="mt-1 text-sm text-red-400">{errors.description}</p>}
            </div>
          </div>
        </motion.div>

        {/* Business Details Section */}
        <motion.div
          initial={{ opacity: 0, y: 10 }}
          animate={{ opacity: 1, y: 0 }}
          transition={{ delay: showHeader ? 0.4 : 0.2 }}
          className="relative flex flex-col gap-12 p-12"
        >
          <div className="flex w-full flex-col gap-y-6">
            <div className="flex flex-col gap-y-2">
              <h2 className="text-lg font-medium">Business Details</h2>
              <p className="text-sm text-gray-500 dark:text-gray-400 leading-snug">Industry and company classification</p>
            </div>
          </div>

          <div className="flex w-full flex-col gap-4">
            {/* Country */}
<<<<<<< HEAD
            <div className="space-y-2">
              <label htmlFor="country" className="auth-label">
=======
            <div>
              <span className="block text-sm font-normal tracking-tight text-white/90 mb-2">
>>>>>>> 9da49a3d
                Country <span className="text-red-400">*</span>
              </label>
              <ApiDropdown
                id="country"
                config={countryDropdownConfig}
                value={data.country}
                onSelect={value => handleSelectChange('country', value)}
                onClear={() => handleSelectChange('country', '')}
                error={!!errors.country}
                allowClear
                disabled={readOnly}
              />
              {errors.country && <p className="mt-1 text-sm text-red-400">{errors.country}</p>}
            </div>

            {/* Industry */}
<<<<<<< HEAD
            <div className="space-y-2">
              <label htmlFor="industry" className="auth-label">
=======
            <div>
              <span className="block text-sm font-normal tracking-tight text-white/90 mb-2">
>>>>>>> 9da49a3d
                Industry <span className="text-red-400">*</span>
              </label>
              <ApiDropdown
                id="industry"
                config={industryDropdownConfig}
                value={data.industry}
                onSelect={value => handleSelectChange('industry', value)}
                onClear={() => handleSelectChange('industry', '')}
                error={!!errors.industry}
                allowClear
                disabled={readOnly}
              />
              {errors.industry && <p className="mt-1 text-sm text-red-400">{errors.industry}</p>}
            </div>

            {/* Company Size */}
<<<<<<< HEAD
            <div className="space-y-2">
              <label htmlFor="companySize" className="auth-label">
=======
            <div>
              <span className="block text-sm font-normal tracking-tight text-white/90 mb-2">
>>>>>>> 9da49a3d
                Company Size <span className="text-red-400">*</span>
              </label>
              <ApiDropdown
                id="companySize"
                config={companySizeDropdownConfig}
                value={data.companySize}
                onSelect={value => handleSelectChange('companySize', value)}
                onClear={() => handleSelectChange('companySize', '')}
                error={!!errors.companySize}
                allowClear
                disabled={readOnly}
              />
              {errors.companySize && <p className="mt-1 text-sm text-red-400">{errors.companySize}</p>}
            </div>

            {/* Organization Type */}
<<<<<<< HEAD
            <div className="space-y-2">
              <label htmlFor="organizationType" className="auth-label">
=======
            <div>
              <span className="block text-sm font-normal tracking-tight text-white/90 mb-2">
>>>>>>> 9da49a3d
                Organization Type <span className="text-red-400">*</span>
              </label>
              <ApiDropdown
                id="organizationType"
                config={organizationTypeDropdownConfig}
                value={data.organizationType}
                onSelect={value => handleSelectChange('organizationType', value)}
                onClear={() => handleSelectChange('organizationType', '')}
                error={!!errors.organizationType}
                allowClear
                disabled={readOnly}
              />
              {errors.organizationType && <p className="mt-1 text-sm text-red-400">{errors.organizationType}</p>}
            </div>
          </div>
        </motion.div>

        {/* Business Compliance Section */}
        <motion.div
          initial={{ opacity: 0, y: 10 }}
          animate={{ opacity: 1, y: 0 }}
          transition={{ delay: showHeader ? 0.45 : 0.25 }}
          className="relative flex flex-col gap-12 p-12"
        >
          <div className="flex w-full flex-col gap-y-6">
            <div className="flex flex-col gap-y-2">
              <h2 className="text-lg font-medium">Business Compliance</h2>
              <p className="text-sm text-gray-500 dark:text-gray-400 leading-snug">Registration and compliance information</p>
            </div>
          </div>

          <div className="flex w-full flex-col gap-4">
            {/* Registration Number */}
            <div className="space-y-2">
              <label htmlFor="registrationNumber" className="auth-label">
                Registration Number <span className="text-red-400">*</span>
              </label>
              <div className="input-container">
                <Hash className="input-icon-left auth-icon-primary" />
                <input
                  id="registrationNumber"
                  type="text"
                  value={data.registrationNumber}
                  onChange={handleInputChange('registrationNumber')}
                  placeholder="12345678"
                  className={`auth-input input-with-icon-left ${errors.registrationNumber ? 'auth-input-error' : ''}`}
                  readOnly={readOnly}
                  disabled={readOnly}
                />
              </div>
              {errors.registrationNumber && <p className="mt-1 text-sm text-red-400">{errors.registrationNumber}</p>}
            </div>

            {/* Tax ID */}
            <div className="space-y-2">
              <label htmlFor="taxId" className="auth-label">
                Tax ID <span className="text-red-400">*</span>
              </label>
              <div className="input-container">
                <CreditCard className="input-icon-left auth-icon-primary" />
                <input
                  id="taxId"
                  type="text"
                  value={data.taxId}
                  onChange={handleInputChange('taxId')}
                  placeholder="XX-XXXXXXX"
                  className={`auth-input input-with-icon-left ${errors.taxId ? 'auth-input-error' : ''}`}
                  readOnly={readOnly}
                  disabled={readOnly}
                />
              </div>
              {errors.taxId && <p className="mt-1 text-sm text-red-400">{errors.taxId}</p>}
            </div>
          </div>
        </motion.div>

        {/* Financial Information Section */}
        {showFinancialSettings && (
          <motion.div
            initial={{ opacity: 0, y: 10 }}
            animate={{ opacity: 1, y: 0 }}
            transition={{ delay: showHeader ? 0.5 : 0.3 }}
            className="relative flex flex-col gap-12 p-12"
          >
            <div className="flex w-full flex-col gap-y-6">
              <div className="flex flex-col gap-y-2">
                <h2 className="text-lg font-medium">Financial Information</h2>
                <p className="text-sm text-gray-500 dark:text-gray-400 leading-snug">Revenue and currency settings</p>
              </div>
            </div>

            <div className="flex w-full flex-col gap-4">
              {/* Currency */}
              <div className="space-y-2">
                <label htmlFor="currency" className="auth-label">
                  Currency <span className="text-red-400">*</span>
                </label>
                <ApiDropdown
                  config={currencyDropdownConfig}
                  value={data.currency}
                  onSelect={value => handleSelectChange('currency', value)}
                  onClear={() => handleSelectChange('currency', '')}
                  error={!!errors.currency}
                  allowClear
                  disabled={readOnly}
                />
                {errors.currency && <p className="mt-1 text-sm text-red-400">{errors.currency}</p>}
              </div>

              {/* Revenue */}
              <div className="space-y-2">
                <label htmlFor="revenue" className="auth-label">
                  Annual Revenue <span className="text-gray-500">(optional)</span>
                  <span className="text-gray-500 ml-2">({data.currency || 'USD'})</span>
                </label>
                <div className="input-container">
                  <div className="absolute left-3 top-1/2 transform -translate-y-1/2 w-5 h-5 flex items-center justify-center">
                    <span className="text-sm font-normal tracking-tight tracking-tight text-[#14BDEA]">
                      {currencySymbol}
                    </span>
                  </div>
                  <input
                    id="revenue"
                    type="number"
                    value={data.revenue}
                    onChange={handleInputChange('revenue')}
                    placeholder="1000000"
                    className={`auth-input input-with-icon-left ${errors.revenue ? 'auth-input-error' : ''}`}
                    readOnly={readOnly}
                    disabled={readOnly}
                  />
                </div>
                {errors.revenue && <p className="mt-1 text-sm text-red-400">{errors.revenue}</p>}
              </div>
            </div>
          </motion.div>
        )}

        {/* Regional Settings Section */}
        {showRegionalSettings && (
          <motion.div
            initial={{ opacity: 0, y: 10 }}
            animate={{ opacity: 1, y: 0 }}
            transition={{ delay: showHeader ? 0.6 : 0.4 }}
            className="relative flex flex-col gap-12 p-12"
          >
            <div className="flex w-full flex-col gap-y-6">
              <div className="flex flex-col gap-y-2">
                <h2 className="text-lg font-medium">Regional Settings</h2>
                <p className="text-sm text-gray-500 dark:text-gray-400 leading-snug">Time zone and fiscal year settings</p>
              </div>
            </div>

            <div className="flex w-full flex-col gap-4">
              {/* Time Zone */}
              <div className="space-y-2">
                <label htmlFor="timeZone" className="auth-label">
                  Time Zone
                </label>
                <ApiDropdown
                  config={timezoneDropdownConfig}
                  value={data.timeZone}
                  onSelect={(value) => handleSelectChange('timeZone', value)}
                  error={!!errors.timeZone}
                  allowClear
                  disabled={readOnly}
                />
                {errors.timeZone && (
                  <p className="text-red-400 text-xs mt-1">{errors.timeZone}</p>
                )}
              </div>

              {/* Fiscal Year Start */}
              <div className="space-y-2">
                <label htmlFor="fiscalYearStart" className="auth-label">
                  Fiscal Year Start
                </label>
                <ApiDropdown
                  config={fiscalYearDropdownConfig}
                  value={data.fiscalYearStart}
                  onSelect={value => handleSelectChange('fiscalYearStart', value)}
                  allowClear
                  disabled={readOnly}
                />
              </div>
            </div>
          </motion.div>
        )}
      </div>
    </motion.div>
  )
}<|MERGE_RESOLUTION|>--- conflicted
+++ resolved
@@ -203,13 +203,8 @@
 
           <div className="flex w-full flex-col gap-4">
             {/* Country */}
-<<<<<<< HEAD
             <div className="space-y-2">
               <label htmlFor="country" className="auth-label">
-=======
-            <div>
-              <span className="block text-sm font-normal tracking-tight text-white/90 mb-2">
->>>>>>> 9da49a3d
                 Country <span className="text-red-400">*</span>
               </label>
               <ApiDropdown
@@ -226,13 +221,8 @@
             </div>
 
             {/* Industry */}
-<<<<<<< HEAD
             <div className="space-y-2">
               <label htmlFor="industry" className="auth-label">
-=======
-            <div>
-              <span className="block text-sm font-normal tracking-tight text-white/90 mb-2">
->>>>>>> 9da49a3d
                 Industry <span className="text-red-400">*</span>
               </label>
               <ApiDropdown
@@ -249,13 +239,8 @@
             </div>
 
             {/* Company Size */}
-<<<<<<< HEAD
             <div className="space-y-2">
               <label htmlFor="companySize" className="auth-label">
-=======
-            <div>
-              <span className="block text-sm font-normal tracking-tight text-white/90 mb-2">
->>>>>>> 9da49a3d
                 Company Size <span className="text-red-400">*</span>
               </label>
               <ApiDropdown
@@ -272,13 +257,8 @@
             </div>
 
             {/* Organization Type */}
-<<<<<<< HEAD
             <div className="space-y-2">
               <label htmlFor="organizationType" className="auth-label">
-=======
-            <div>
-              <span className="block text-sm font-normal tracking-tight text-white/90 mb-2">
->>>>>>> 9da49a3d
                 Organization Type <span className="text-red-400">*</span>
               </label>
               <ApiDropdown

import { X } from 'lucide-react'
import { useEffect, useState } from 'react'

import { IconButton, PlainButton } from '@/shared/components/Button'
import { useResponsive } from '@/shared/hooks/useResponsive'

interface ModalProps {
  isOpen: boolean
  onClose: () => void
  title?: string
  subtitle?: string
  children: React.ReactNode
  size?: 'sm' | 'md' | 'lg' | 'xl'
  showHeader?: boolean
  className?: string
  icon?: React.ComponentType<{ className?: string }>
}

const sizeClasses = {
  sm: 'max-w-md',
  md: 'max-w-lg',
  lg: 'max-w-2xl',
  xl: 'max-w-4xl'
}

export const Modal = ({
  isOpen,
  onClose,
  title,
  subtitle,
  children,
  size = 'md',
  showHeader = true,
  className = '',
  icon: Icon
}: ModalProps) => {
  const { isMobile, isTablet } = useResponsive()

  // Track sidebar state reactively
  const [sidebarCollapsed, setSidebarCollapsed] = useState(() => localStorage.getItem('sidebar-collapsed') === 'true')

  // Listen for sidebar state changes
  useEffect(() => {
    const handleStorageChange = () => {
      setSidebarCollapsed(localStorage.getItem('sidebar-collapsed') === 'true')
    }

    // Listen for localStorage changes (cross-tab)
    window.addEventListener('storage', handleStorageChange)

    // Listen for custom sidebar toggle events (same tab)
    window.addEventListener('sidebar-toggle', handleStorageChange)

    // Poll for changes as fallback (in case events don't fire)
    const interval = setInterval(handleStorageChange, 100)

    return () => {
      window.removeEventListener('storage', handleStorageChange)
      window.removeEventListener('sidebar-toggle', handleStorageChange)
      clearInterval(interval)
    }
  }, [])

  // Calculate modal positioning to center between sidebar and right edge
  const getModalPositioning = () => {
    if (isMobile || isTablet) {
      return { left: 0, width: '100vw' }
    }

    const sidebarWidth = sidebarCollapsed ? 80 : 280
    const availableWidth = `calc(100vw - ${sidebarWidth}px)`

    return {
      left: sidebarWidth,
      width: availableWidth
    }
  }

  // Handle escape key and body scroll lock
  useEffect(() => {
    const handleEscape = (e: KeyboardEvent) => {
      if (e.key === 'Escape' && isOpen) {
        onClose()
      }
    }

    if (isOpen) {
      document.addEventListener('keydown', handleEscape)
      document.body.style.overflow = 'hidden'
    }

    return () => {
      document.removeEventListener('keydown', handleEscape)
      document.body.style.overflow = 'unset'
    }
  }, [isOpen, onClose])

  if (!isOpen) return null

  return (
    <div
      className="fixed inset-0 bg-black/60 z-50 flex items-center justify-center p-4"
      style={{
        left: getModalPositioning().left,
        width: getModalPositioning().width
      }}
      role="dialog"
      aria-modal="true"
    >
      <PlainButton
        className="fixed inset-0 w-full h-full bg-transparent border-none cursor-default"
        onClick={onClose}
        aria-label="Close modal"
        tabIndex={-1}
        unstyled
      />
          <div
            role="document"
            className={`
              relative w-full ${sizeClasses[size]} max-h-[90vh] mx-auto
              bg-[#101011] border border-[#333333]
              rounded-lg shadow-2xl overflow-hidden
              ${className}
            `}
          >
              {/* Header */}
              {showHeader && (
                <div className="flex items-center justify-between p-6 border-b border-[#333333]">
                  <div className="flex items-center space-x-3">
                    {Icon && (
                      <div className="w-10 h-10 rounded-xl bg-primary flex items-center justify-center">
                        <Icon className="w-5 h-5 text-white" />
                      </div>
                    )}
                    <div>
                      {title && (
                        <h2 className="text-xl font-medium tracking-tight text-white">
                          {title}
                        </h2>
                      )}
                      {subtitle && (
                        <p className="text-sm text-white/70">
                          {subtitle}
                        </p>
                      )}
                    </div>
                  </div>
                  <IconButton
                    onClick={onClose}
<<<<<<< HEAD
                    icon={X}
                    variant="ghost"
                    size="sm"
                    aria-label="Close modal"
                    className="ml-3 flex-shrink-0 border border-white/10 hover:border-white/20"
                  />
=======
                    className="p-2 text-white/70 hover:text-white hover:bg-white/10 rounded-lg transition-all duration-200"
                  >
                    <X className="w-5 h-5" />
                  </button>
>>>>>>> f4f4ab38
                </div>
              )}

              {/* Content */}
              <div className="max-h-[calc(90vh-88px)]">
                {children}
              </div>
            </div>
    </div>
  )
}<|MERGE_RESOLUTION|>--- conflicted
+++ resolved
@@ -147,19 +147,12 @@
                   </div>
                   <IconButton
                     onClick={onClose}
-<<<<<<< HEAD
                     icon={X}
                     variant="ghost"
                     size="sm"
                     aria-label="Close modal"
                     className="ml-3 flex-shrink-0 border border-white/10 hover:border-white/20"
                   />
-=======
-                    className="p-2 text-white/70 hover:text-white hover:bg-white/10 rounded-lg transition-all duration-200"
-                  >
-                    <X className="w-5 h-5" />
-                  </button>
->>>>>>> f4f4ab38
                 </div>
               )}
 

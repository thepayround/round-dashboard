--- conflicted
+++ resolved
@@ -36,18 +36,10 @@
 }
 
 // Legacy fallback currency formatting - now replaced by useCurrency hook
-<<<<<<< HEAD
-// Commented out as it's not used but kept for reference
-// const legacyFormatCurrency = (amount: number, currency: string) => new Intl.NumberFormat('en-US', {
-//     style: 'currency',
-//     currency
-//   }).format(amount)
-=======
 const _legacyFormatCurrency = (amount: number, currency: string) => new Intl.NumberFormat('en-US', {
     style: 'currency',
     currency
   }).format(amount)
->>>>>>> 85dcfede
 
 const formatDate = (date: Date) => new Intl.DateTimeFormat('en-US', {
     month: 'short',

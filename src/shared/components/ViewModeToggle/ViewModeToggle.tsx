--- conflicted
+++ resolved
@@ -56,16 +56,11 @@
           <Button
             key={option.value}
             onClick={() => onChange(option.value)}
-<<<<<<< HEAD
-            variant={value === option.value ? 'primary' : 'ghost'}
-            size="sm"
-            icon={IconComponent}
-            iconPosition="left"
-            className={`${sizeClasses[size]} ${value === option.value ? 'bg-white/10' : ''}`}
-=======
             disabled={disabled}
             aria-pressed={isActive}
             aria-label={option.label}
+            size="sm"
+            variant="ghost"
             className={`
               ${sizeClasses[size]} 
               rounded-md 
@@ -86,10 +81,10 @@
                 : 'text-white/60 hover:text-white hover:bg-white/5'
               }
             `}
->>>>>>> 52ed73c8
             title={option.label}
           >
-            {showLabels && option.label}
+            <IconComponent className="w-4 h-4" />
+            {showLabels && <span>{option.label}</span>}
           </Button>
         )
       })}

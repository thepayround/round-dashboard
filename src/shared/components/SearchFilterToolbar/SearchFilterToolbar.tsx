--- conflicted
+++ resolved
@@ -71,13 +71,8 @@
     switch (field.type) {
       case 'select':
         return (
-<<<<<<< HEAD
-          <div key={field.id} className="bg-white/5 border border-white/10 rounded-lg p-4">
-            <label className="block text-sm font-medium text-white/80 mb-3">
-=======
-          <div key={field.id}>
-            <label htmlFor={field.id} className="block text-sm font-medium auth-text-muted mb-2">
->>>>>>> 1bd29972
+          <div key={field.id} className="bg-white/5 border border-white/10 rounded-lg p-4">
+            <label className="block text-sm font-medium text-white/80 mb-3">
               {field.label}
             </label>
             <UiDropdown
@@ -96,13 +91,8 @@
 
       case 'input':
         return (
-<<<<<<< HEAD
-          <div key={field.id} className="bg-white/5 border border-white/10 rounded-lg p-4">
-            <label className="block text-sm font-medium text-white/80 mb-3">
-=======
-          <div key={field.id}>
-            <label htmlFor={field.id} className="block text-sm font-medium auth-text-muted mb-2">
->>>>>>> 1bd29972
+          <div key={field.id} className="bg-white/5 border border-white/10 rounded-lg p-4">
+            <label className="block text-sm font-medium text-white/80 mb-3">
               {field.label}
             </label>
             <input
@@ -118,13 +108,8 @@
 
       case 'date':
         return (
-<<<<<<< HEAD
-          <div key={field.id} className="bg-white/5 border border-white/10 rounded-lg p-4">
-            <label className="block text-sm font-medium text-white/80 mb-3">
-=======
-          <div key={field.id}>
-            <label htmlFor={field.id} className="block text-sm font-medium auth-text-muted mb-2">
->>>>>>> 1bd29972
+          <div key={field.id} className="bg-white/5 border border-white/10 rounded-lg p-4">
+            <label className="block text-sm font-medium text-white/80 mb-3">
               {field.label}
             </label>
             <input
@@ -139,13 +124,8 @@
 
       case 'custom':
         return (
-<<<<<<< HEAD
-          <div key={field.id} className="bg-white/5 border border-white/10 rounded-lg p-4">
-            <label className="block text-sm font-medium text-white/80 mb-3">
-=======
-          <div key={field.id}>
-            <label htmlFor={field.id} className="block text-sm font-medium auth-text-muted mb-2">
->>>>>>> 1bd29972
+          <div key={field.id} className="bg-white/5 border border-white/10 rounded-lg p-4">
+            <label className="block text-sm font-medium text-white/80 mb-3">
               {field.label}
             </label>
             {field.component}

import { Globe, DollarSign, Clock, Calendar, Users, Building, User, MapPin } from 'lucide-react'
import { useCountries, useCurrencies } from '@/shared/hooks/api/useCountryCurrency'
import { useIndustries } from '@/shared/hooks/api/useIndustry'
import { useCompanySizes } from '@/shared/hooks/api/useCompanySize'
import { useAddressTypes } from '@/shared/hooks/api/useAddressType'
import { useOrganizationTypes } from '@/shared/hooks/api/useOrganizationType'
import type { ApiDropdownConfig } from './ApiDropdown'
import { useMemo } from 'react'
import type { CurrencyResponse } from '@/shared/types/api/countryCurrency'
import type { TimeZone, Month, Role } from '@/shared/types/api/countryCurrency'
import type { IndustryResponse } from '@/shared/types/api/industry'
import type { CompanySizeResponse } from '@/shared/types/api/companySize'
import type { AddressTypeResponse } from '@/shared/types/api/addressType'
import type { OrganizationTypeResponse } from '@/shared/types/api/organizationType'



// Legacy fallback currency symbols (now replaced by backend data)
// Only used as fallback if backend doesn't provide symbol
<<<<<<< HEAD
// Commented out as it's not used but kept for reference
// const fallbackCurrencySymbols: Record<string, string> = {
//   USD: '$',
//   EUR: '€',
//   GBP: '£',
//   JPY: '¥',
//   CAD: 'C$',
//   AUD: 'A$',
//   CHF: 'CHF',
//   CNY: '¥',
//   SEK: 'kr',
//   NOK: 'kr',
//   MXN: '$',
//   INR: '₹',
//   KRW: '₩',
//   SGD: 'S$',
//   HKD: 'HK$',
//   NZD: 'NZ$',
//   ZAR: 'R',
//   BRL: 'R$',
//   RUB: '₽',
//   TRY: '₺',
// }
=======
const _fallbackCurrencySymbols: Record<string, string> = {
  USD: '$',
  EUR: '€',
  GBP: '£',
  JPY: '¥',
  CAD: 'C$',
  AUD: 'A$',
  CHF: 'CHF',
  CNY: '¥',
  SEK: 'kr',
  NOK: 'kr',
  MXN: '$',
  INR: '₹',
  KRW: '₩',
  SGD: 'S$',
  HKD: 'HK$',
  NZD: 'NZ$',
  ZAR: 'R',
  BRL: 'R$',
  RUB: '₽',
  TRY: '₺',
}
>>>>>>> 85dcfede

// Country dropdown configuration
export const countryDropdownConfig: ApiDropdownConfig<Record<string, string>> = {
  useHook: useCountries as unknown as () => {
    data: Record<string, string>[]
    isLoading: boolean
    isError: boolean
    refetch: () => Promise<void>
  },
  mapToOptions: (countries) => {
    // Deduplicate countries by countryCodeAlpha2 (ISO country code)
    const uniqueCountries = countries.reduce((acc, country) => {
      const key = country.countryCodeAlpha2
      if (!acc.has(key)) {
        acc.set(key, country)
      }
      return acc
    }, new Map())

    // Sort countries alphabetically by name
    return Array.from(uniqueCountries.values())
      .sort((a, b) => a.countryName.localeCompare(b.countryName))
      .map(country => ({
        value: country.countryName,
        label: country.countryName,
        searchText: `${country.countryName} ${country.countryCodeAlpha2} ${country.currencyCodeAlpha}`,
        description: `${country.countryCodeAlpha2} • ${country.currencyCodeAlpha}`,
        icon: (
          <div className="w-5 h-5 rounded-full bg-gradient-to-br from-[#14BDEA]/20 to-[#7767DA]/20 border border-white/20 flex items-center justify-center">
            <span className="text-xs font-semibold text-white/80">
              {country.countryCodeAlpha2}
            </span>
          </div>
        ),
      }))
  },
  icon: <Globe size={20} />,
  placeholder: 'Select country',
  searchPlaceholder: 'Search countries...',
  noResultsText: 'No countries found',
  errorText: 'Failed to load countries',
}

// Currency dropdown configuration
export const currencyDropdownConfig: ApiDropdownConfig<CurrencyResponse> = {
  useHook: useCurrencies,
  mapToOptions: (currencies) =>
    // Sort currencies alphabetically by name (same as country dropdown)
    currencies
      .sort((a, b) => a.currencyName.localeCompare(b.currencyName))
      .map(currency => {
        // Use backend currency symbol first, then fallback to currency code only if no symbol
        const symbol = currency.currencySymbol || currency.currencyCodeAlpha
        
        return {
          value: currency.currencyCodeAlpha,
          label: currency.currencyName,
          searchText: `${currency.currencyName} ${currency.currencyCodeAlpha} ${symbol} ${currency.countries.map((c: { countryName: string }) => c.countryName).join(', ')}`,
          description: `${currency.currencyCodeAlpha} • Used in ${currency.countries.length} ${
            currency.countries.length === 1 ? 'country' : 'countries'
          }`,
          icon: (
            <div className="w-5 h-5 rounded-full bg-gradient-to-br from-[#D417C8]/20 to-[#14BDEA]/20 border border-white/20 flex items-center justify-center">
              <span className="text-xs font-semibold text-white/80">
                {symbol}
              </span>
            </div>
          ),
        }
      }),
  icon: <DollarSign size={20} />,
  placeholder: 'Select currency',
  searchPlaceholder: 'Search currencies...',
  noResultsText: 'No currencies found',
  errorText: 'Failed to load currencies',
}

// Organization Type dropdown configuration
export const organizationTypeDropdownConfig: ApiDropdownConfig<OrganizationTypeResponse> = {
  useHook: useOrganizationTypes,
  mapToOptions: (organizationTypes) =>
    // Sort organization types alphabetically by name
    organizationTypes
      .sort((a, b) => a.name.localeCompare(b.name))
      .map(orgType => ({
        value: orgType.code,
        label: orgType.name,
        searchText: `${orgType.name} ${orgType.description}`,
        description: orgType.description,
        icon: (
          <div className="w-5 h-5 rounded-full bg-gradient-to-br from-[#32A1E4]/20 to-[#7767DA]/20 border border-white/20 flex items-center justify-center">
            <Building size={12} className="text-white/80" />
          </div>
        ),
      })),
  icon: <Building size={20} />,
  placeholder: 'Select organization type',
  searchPlaceholder: 'Search organization types...',
  noResultsText: 'No organization types found',
  errorText: 'Failed to load organization types',
}

// Static data hooks for non-API dropdowns
const useTimezones = () => {
  const data = useMemo(() => [
    { value: 'UTC', label: 'UTC (Coordinated Universal Time)' },
    { value: 'America/New_York', label: 'Eastern Time (EST/EDT)' },
    { value: 'America/Chicago', label: 'Central Time (CST/CDT)' },
    { value: 'America/Denver', label: 'Mountain Time (MST/MDT)' },
    { value: 'America/Los_Angeles', label: 'Pacific Time (PST/PDT)' },
    { value: 'Europe/London', label: 'Greenwich Mean Time (GMT)' },
    { value: 'Europe/Paris', label: 'Central European Time (CET)' },
    { value: 'Asia/Tokyo', label: 'Japan Standard Time (JST)' },
    { value: 'Australia/Sydney', label: 'Australian Eastern Time (AET)' },
  ], [])

  return {
    data,
    isLoading: false,
    isError: false,
    refetch: () => {},
  }
}

const useFiscalYearMonths = () => {
  const data = useMemo(() => [
    { value: 'January', label: 'January' },
    { value: 'February', label: 'February' },
    { value: 'March', label: 'March' },
    { value: 'April', label: 'April' },
    { value: 'May', label: 'May' },
    { value: 'June', label: 'June' },
    { value: 'July', label: 'July' },
    { value: 'August', label: 'August' },
    { value: 'September', label: 'September' },
    { value: 'October', label: 'October' },
    { value: 'November', label: 'November' },
    { value: 'December', label: 'December' },
  ], [])

  return {
    data,
    isLoading: false,
    isError: false,
    refetch: () => {},
  }
}

// Timezone dropdown configuration
export const timezoneDropdownConfig: ApiDropdownConfig<TimeZone> = {
  useHook: useTimezones,
  mapToOptions: (timezones) =>
    timezones.map(timezone => ({
      value: timezone.value,
      label: timezone.label,
      searchText: timezone.label,
      icon: (
        <div className="w-5 h-5 rounded-full bg-gradient-to-br from-[#7767DA]/20 to-[#14BDEA]/20 border border-white/20 flex items-center justify-center">
          <Clock className="w-3 h-3 text-white/80" />
        </div>
      ),
    })),
  icon: <Clock size={20} />,
  placeholder: 'Select timezone',
  searchPlaceholder: 'Search timezones...',
  noResultsText: 'No timezones found',
  errorText: 'Failed to load timezones',
}

// Fiscal year dropdown configuration
export const fiscalYearDropdownConfig: ApiDropdownConfig<Month> = {
  useHook: useFiscalYearMonths,
  mapToOptions: (months) =>
    months.map(month => ({
      value: month.value,
      label: month.label,
      searchText: month.label,
      icon: (
        <div className="w-5 h-5 rounded-full bg-gradient-to-br from-[#D417C8]/20 to-[#7767DA]/20 border border-white/20 flex items-center justify-center">
          <Calendar className="w-3 h-3 text-white/80" />
        </div>
      ),
    })),
  icon: <Calendar size={20} />,
  placeholder: 'Select fiscal year start month',
  searchPlaceholder: 'Search months...',
  noResultsText: 'No months found',
  errorText: 'Failed to load months',
}

// Team roles hook
const useTeamRoles = () => {
  const data = useMemo(() => [
    { value: 'member', label: 'Member', description: 'Basic access to team features' },
    { value: 'manager', label: 'Manager', description: 'Can manage team members and settings' },
    { value: 'admin', label: 'Admin', description: 'Full administrative access' },
  ], [])

  return {
    data,
    isLoading: false,
    isError: false,
    refetch: () => {},
  }
}

// Team role dropdown configuration
export const teamRoleDropdownConfig: ApiDropdownConfig<Role> = {
  useHook: useTeamRoles,
  mapToOptions: (roles) =>
    roles.map(role => {
      const getRoleColor = (roleValue: string) => {
        switch (roleValue) {
          case 'admin':
            return { bg: '#D417C8', text: '#D417C8' }
          case 'manager':
            return { bg: '#7767DA', text: '#7767DA' }
          case 'member':
            return { bg: '#14BDEA', text: '#14BDEA' }
          default:
            return { bg: '#6B7280', text: '#6B7280' }
        }
      }

      const colors = getRoleColor(role.value)
      
      return {
        value: role.value,
        label: role.label,
        searchText: `${role.label} ${role.description}`,
        description: role.description,
        icon: (
          <div 
            className="w-5 h-5 rounded-full border border-white/20 flex items-center justify-center"
            style={{ backgroundColor: `${colors.bg}20` }}
          >
            <Users className="w-3 h-3" style={{ color: colors.text }} />
          </div>
        ),
      }
    }),
  icon: <Users size={20} />,
  placeholder: 'Select role',
  searchPlaceholder: 'Search roles...',
  noResultsText: 'No roles found',
  errorText: 'Failed to load roles',
}

// Industry dropdown configuration
export const industryDropdownConfig: ApiDropdownConfig<IndustryResponse> = {
  useHook: useIndustries,
  mapToOptions: (industries) =>
    industries.map(industry => ({
      value: industry.code,
      label: industry.name,
      searchText: `${industry.name} ${industry.code} ${industry.description}`,
      description: industry.description,
      icon: (
        <div className="w-5 h-5 rounded-full bg-gradient-to-br from-[#7767DA]/20 to-[#D417C8]/20 border border-white/20 flex items-center justify-center">
          <Building className="w-3 h-3 text-white/80" />
        </div>
      ),
    })),
  icon: <Building size={20} />,
  placeholder: 'Select industry',
  searchPlaceholder: 'Search industries...',
  noResultsText: 'No industries found',
  errorText: 'Failed to load industries',
}

// Company size dropdown configuration
export const companySizeDropdownConfig: ApiDropdownConfig<CompanySizeResponse> = {
  useHook: useCompanySizes,
  mapToOptions: (companySizes) =>
    companySizes.map(size => {
      const getEmployeeCount = () => {
        if (size.maxEmployees === null) {
          return `${size.minEmployees}+ employees`
        }
        if (size.minEmployees === size.maxEmployees) {
          return size.minEmployees === 1 ? '1 employee' : `${size.minEmployees} employees`
        }
        return `${size.minEmployees}-${size.maxEmployees} employees`
      }

      return {
        value: size.code,
        label: size.name,
        searchText: `${size.name} ${size.code} ${size.description} ${getEmployeeCount()}`,
        description: size.description,
        icon: (
          <div className="w-5 h-5 rounded-full bg-gradient-to-br from-[#14BDEA]/20 to-[#7767DA]/20 border border-white/20 flex items-center justify-center">
            <User className="w-3 h-3 text-white/80" />
          </div>
        ),
      }
    }),
  icon: <User size={20} />,
  placeholder: 'Select company size',
  searchPlaceholder: 'Search company sizes...',
  noResultsText: 'No company sizes found',
  errorText: 'Failed to load company sizes',
}

// Address type dropdown configuration
export const addressTypeDropdownConfig: ApiDropdownConfig<AddressTypeResponse> = {
  useHook: useAddressTypes,
  mapToOptions: (addressTypes) =>
    addressTypes
      .filter(type => type.isActive)
      .map(type => ({
        value: type.code,
        label: type.name,
        searchText: `${type.name} ${type.code} ${type.description}`,
        description: type.description,
        icon: (
          <div className="w-5 h-5 rounded-full bg-gradient-to-br from-[#32A1E4]/20 to-[#7767DA]/20 border border-white/20 flex items-center justify-center">
            <MapPin className="w-3 h-3 text-white/80" />
          </div>
        ),
      })),
  icon: <MapPin size={20} />,
  placeholder: 'Select address type',
  searchPlaceholder: 'Search address types...',
  noResultsText: 'No address types found',
  errorText: 'Failed to load address types',
}<|MERGE_RESOLUTION|>--- conflicted
+++ resolved
@@ -17,31 +17,6 @@
 
 // Legacy fallback currency symbols (now replaced by backend data)
 // Only used as fallback if backend doesn't provide symbol
-<<<<<<< HEAD
-// Commented out as it's not used but kept for reference
-// const fallbackCurrencySymbols: Record<string, string> = {
-//   USD: '$',
-//   EUR: '€',
-//   GBP: '£',
-//   JPY: '¥',
-//   CAD: 'C$',
-//   AUD: 'A$',
-//   CHF: 'CHF',
-//   CNY: '¥',
-//   SEK: 'kr',
-//   NOK: 'kr',
-//   MXN: '$',
-//   INR: '₹',
-//   KRW: '₩',
-//   SGD: 'S$',
-//   HKD: 'HK$',
-//   NZD: 'NZ$',
-//   ZAR: 'R',
-//   BRL: 'R$',
-//   RUB: '₽',
-//   TRY: '₺',
-// }
-=======
 const _fallbackCurrencySymbols: Record<string, string> = {
   USD: '$',
   EUR: '€',
@@ -64,7 +39,6 @@
   RUB: '₽',
   TRY: '₺',
 }
->>>>>>> 85dcfede
 
 // Country dropdown configuration
 export const countryDropdownConfig: ApiDropdownConfig<Record<string, string>> = {

--- conflicted
+++ resolved
@@ -42,12 +42,9 @@
 import { useState, useRef, useEffect, useMemo, useCallback } from 'react'
 import { createPortal } from 'react-dom'
 
-<<<<<<< HEAD
 import { Button, IconButton } from '../../Button'
-=======
 // Import shared dropdown styles to ensure visual consistency
 import { dropdownStyles, getOptionClasses } from '../dropdown-styles.config'
->>>>>>> 52ed73c8
 
 export interface ApiDropdownOption {
   value: string
@@ -364,21 +361,12 @@
               {searchTerm && (
                 <IconButton
                   onClick={() => setSearchTerm('')}
-<<<<<<< HEAD
                   icon={X}
                   variant="ghost"
                   size="sm"
                   aria-label="Clear search"
-                  className="absolute right-2.5 top-1/2 transform -translate-y-1/2 w-5 h-5 p-0"
+                  className={dropdownStyles.search.clearButton}
                 />
-=======
-                  className={dropdownStyles.search.clearButton}
-                  type="button"
-                  aria-label="Clear search"
-                >
-                  <X className={dropdownStyles.search.clearIcon} />
-                </button>
->>>>>>> 52ed73c8
               )}
             </div>
             

/**
 * Table Component
 * 
 * A comprehensive table system with sortable headers and proper accessibility.
 * Used for data tables throughout the platform (customers, team members, etc.)
 * 
 * @example
 * // Basic table
 * <div className="border border-white/10 rounded-lg overflow-hidden">
 *   <div className="overflow-x-auto">
 *     <Table>
 *       <TableHeader>
 *         <tr>
 *           <SortableTableHead field="name" sortConfig={sortConfig} onSort={handleSort}>
 *             Name
 *           </SortableTableHead>
 *           <TableHead>Email</TableHead>
 *         </tr>
 *       </TableHeader>
 *       <TableBody>
 *         <TableRow>
 *           <TableCell>John Doe</TableCell>
 *           <TableCell>john@example.com</TableCell>
 *         </TableRow>
 *       </TableBody>
 *     </Table>
 *   </div>
 * </div>
 * 
 * @accessibility
 * - SortableTableHead includes aria-sort for screen readers
 * - Semantic table structure with proper roles
 * - Keyboard navigation support
 * - Focus indicators on interactive elements
 */
import { ArrowUp, ArrowDown, ArrowUpDown } from 'lucide-react'
import React from 'react'

import { PlainButton } from '@/shared/components/Button'
import { cn } from '@/shared/utils/cn'

// Base Table Components
export const Table = React.forwardRef<
  HTMLTableElement,
  React.HTMLAttributes<HTMLTableElement>
>(({ className, ...props }, ref) => (
  <table
    ref={ref}
    className={cn('w-full caption-bottom text-sm', className)}
    role="table"
    {...props}
  />
))
Table.displayName = 'Table'

export const TableHeader = React.forwardRef<
  HTMLTableSectionElement,
  React.HTMLAttributes<HTMLTableSectionElement>
>(({ className, ...props }, ref) => (
  <thead
    ref={ref}
    className={cn('bg-[#171719] border-b border-white/10', className)}
    {...props}
  />
))
TableHeader.displayName = 'TableHeader'

export const TableBody = React.forwardRef<
  HTMLTableSectionElement,
  React.HTMLAttributes<HTMLTableSectionElement>
>(({ className, ...props }, ref) => (
  <tbody
    ref={ref}
    className={cn('divide-y divide-[#16171a]', className)}
    {...props}
  />
))
TableBody.displayName = 'TableBody'

export const TableRow = React.forwardRef<
  HTMLTableRowElement,
  React.HTMLAttributes<HTMLTableRowElement>
>(({ className, ...props }, ref) => (
  <tr
    ref={ref}
    className={cn(
      'border-b border-[#16171a] bg-[#101011] hover:bg-[#171719] transition-colors',
      className
    )}
    role="row"
    {...props}
  />
))
TableRow.displayName = 'TableRow'

export const TableHead = React.forwardRef<
  HTMLTableCellElement,
  React.ThHTMLAttributes<HTMLTableCellElement>
>(({ className, ...props }, ref) => (
  <th
    ref={ref}
    className={cn('px-6 py-4 text-left text-sm font-normal text-white/80 tracking-tight', className)}
    role="columnheader"
    {...props}
  />
))
TableHead.displayName = 'TableHead'

export const TableCell = React.forwardRef<
  HTMLTableCellElement,
  React.TdHTMLAttributes<HTMLTableCellElement>
>(({ className, ...props }, ref) => (
  <td
    ref={ref}
    className={cn('px-6 py-4 text-sm text-white/80', className)}
    {...props}
  />
))
TableCell.displayName = 'TableCell'

// Sortable Table Head
interface SortableTableHeadProps extends React.ThHTMLAttributes<HTMLTableCellElement> {
  /** Field name for sorting */
  field: string
  /** Current sort configuration */
  sortConfig?: { field: string; direction: 'asc' | 'desc' }
  /** Callback when sort is requested */
  onSort?: (field: string) => void
  /** Label text */
  children: React.ReactNode
}

export const SortableTableHead: React.FC<SortableTableHeadProps> = ({
  field,
  sortConfig,
  onSort,
  children,
  className,
  ...props
}) => {
  const isSorted = sortConfig?.field === field
  const direction = sortConfig?.direction

  // Determine aria-sort value for accessibility
  const ariaSort = isSorted 
    ? direction === 'asc' 
      ? 'ascending' as const
      : 'descending' as const
    : 'none' as const

  return (
    <TableHead 
      className={className} 
      aria-sort={ariaSort}
      {...props}
    >
      {onSort ? (
        <PlainButton
          onClick={() => onSort(field)}
<<<<<<< HEAD
          className="flex items-center space-x-2 hover:text-white transition-colors group w-full text-left"
          unstyled
=======
          className="flex items-center space-x-2 hover:text-white transition-colors group w-full"
          aria-label={`Sort by ${children}${isSorted ? ` (currently sorted ${direction === 'asc' ? 'ascending' : 'descending'})` : ''}`}
>>>>>>> 52ed73c8
        >
          <span>{children}</span>
          {isSorted ? (
            direction === 'asc' ? (
              <ArrowUp className="w-4 h-4" aria-hidden="true" />
            ) : (
              <ArrowDown className="w-4 h-4" aria-hidden="true" />
            )
          ) : (
            <ArrowUpDown className="w-4 h-4 opacity-0 group-hover:opacity-50 transition-opacity" aria-hidden="true" />
          )}
        </PlainButton>
      ) : (
        children
      )}
    </TableHead>
  )
}
<|MERGE_RESOLUTION|>--- conflicted
+++ resolved
@@ -157,13 +157,9 @@
       {onSort ? (
         <PlainButton
           onClick={() => onSort(field)}
-<<<<<<< HEAD
           className="flex items-center space-x-2 hover:text-white transition-colors group w-full text-left"
+          aria-label={`Sort by ${children}${isSorted ? ` (currently sorted ${direction === 'asc' ? 'ascending' : 'descending'})` : ''}`}
           unstyled
-=======
-          className="flex items-center space-x-2 hover:text-white transition-colors group w-full"
-          aria-label={`Sort by ${children}${isSorted ? ` (currently sorted ${direction === 'asc' ? 'ascending' : 'descending'})` : ''}`}
->>>>>>> 52ed73c8
         >
           <span>{children}</span>
           {isSorted ? (

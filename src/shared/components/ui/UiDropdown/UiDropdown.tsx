/**
 * UiDropdown Component
 * 
 * A fully accessible dropdown component for static client-side data.
 * For API-driven data (countries, currencies, etc.), use ApiDropdown instead.
 * 
 * @example
 * // Basic usage
 * <UiDropdown
 *   options={[
 *     { value: 'active', label: 'Active' },
 *     { value: 'pending', label: 'Pending' },
 *     { value: 'inactive', label: 'Inactive' }
 *   ]}
 *   value={status}
 *   onSelect={setStatus}
 *   placeholder="Select status"
 * />
 * 
 * @example
 * // With icons and descriptions
 * <UiDropdown
 *   options={[
 *     { 
 *       value: 'pro', 
 *       label: 'Pro Plan', 
 *       icon: <Star />, 
 *       description: 'Advanced features' 
 *     }
 *   ]}
 *   value={plan}
 *   onSelect={setPlan}
 *   allowClear
 * />
 * 
 * @example
 * // With loading state
 * <UiDropdown
 *   options={options}
 *   value={value}
 *   onSelect={setValue}
 *   loading={isProcessing}
 *   disabled={!isReady}
 * />
 * 
 * @accessibility
 * - Full ARIA support (combobox pattern)
 * - Keyboard navigation (Arrow keys, Enter, Escape)
 * - Screen reader announcements for selection changes
 * - Focus management (auto-focus search on open)
 * - aria-activedescendant for highlighted option
 * - Proper labeling and descriptions
 */
import { ChevronDown, Search, X, Check } from 'lucide-react'
import { useState, useRef, useEffect, useMemo, useCallback } from 'react'
import { createPortal } from 'react-dom'

<<<<<<< HEAD
import { Button, IconButton } from '../../Button'
=======
// Import shared dropdown styles to ensure visual consistency
import { dropdownStyles, getOptionClasses } from '../dropdown-styles.config'
>>>>>>> 52ed73c8

export interface UiDropdownOption {
  value: string
  label: string
  searchText?: string
  icon?: React.ReactNode
  description?: string
}

interface UiDropdownProps {
  /** Array of options to display in the dropdown */
  options: UiDropdownOption[]
  /** Currently selected value */
  value?: string | null | undefined
  /** Callback when an option is selected */
  onSelect: (value: string) => void
  /** Callback when selection is cleared (requires allowClear) */
  onClear?: () => void
  /** Placeholder text when no option is selected */
  placeholder?: string
  /** Placeholder for the search input */
  searchPlaceholder?: string
  /** Text to display when no results match the search */
  noResultsText?: string
  /** Whether the dropdown is disabled */
  disabled?: boolean
  /** Whether to show error state styling */
  error?: boolean
  /** Whether to show a clear button when an option is selected */
  allowClear?: boolean
  /** Whether to show the search input */
  allowSearch?: boolean
  /** Additional CSS classes for the container */
  className?: string
  /** Icon to display on the left side of the trigger */
  icon?: React.ReactNode
  /** Whether to show loading state */
  loading?: boolean
  /** Label for the dropdown (for accessibility) */
  label?: string
  /** ID for the dropdown (for form association) */
  id?: string
}

export const UiDropdown = ({
  options,
  value,
  onSelect,
  onClear,
  placeholder = 'Select an option',
  searchPlaceholder = 'Search options...',
  noResultsText = 'No options found',
  disabled = false,
  error = false,
  allowClear = false,
  allowSearch = true,
  className = '',
  icon,
  loading = false,
  label,
  id
}: UiDropdownProps) => {
  const [isOpen, setIsOpen] = useState(false)
  const [searchTerm, setSearchTerm] = useState('')
  const [highlightedIndex, setHighlightedIndex] = useState(-1)
  const [dropdownPosition, setDropdownPosition] = useState({ top: 0, left: 0, width: 0 })
  const dropdownRef = useRef<HTMLDivElement>(null)
  const triggerRef = useRef<HTMLDivElement>(null)
  const searchInputRef = useRef<HTMLInputElement>(null)
  const listboxId = `${id || 'dropdown'}-listbox`
  const triggerId = `${id || 'dropdown'}-trigger`

  // Filter options based on search term
  const filteredOptions = useMemo(() => options.filter(option => {
      const searchText = option.searchText ?? option.label
      return searchText.toLowerCase().includes(searchTerm.toLowerCase())
    }), [options, searchTerm])

  // Get selected option - ensure proper matching
  const selectedOption = useMemo(() => {
    if (!value || value === '' || value === null || value === undefined) return null
    return options.find(option => {
      // Handle strict equality first
      if (option.value === value) return true
      // Then handle string comparison for type safety
      return String(option.value) === String(value)
    }) ?? null
  }, [options, value])

  // Calculate dropdown position
  const calculatePosition = useCallback(() => {
    if (!triggerRef.current) return

    const rect = triggerRef.current.getBoundingClientRect()
    const viewportHeight = window.innerHeight
    const dropdownHeight = 320 // max-h-80 = 320px

    // Calculate position relative to viewport, not document
    let top = rect.bottom + 8 // 8px gap below trigger
    const {left} = rect
    const {width} = rect

    // If dropdown would go below viewport, position it above
    if (rect.bottom + dropdownHeight > viewportHeight) {
      top = rect.top - dropdownHeight - 8
    }

    // Ensure dropdown stays within viewport bounds
    if (top < 8) {
      top = 8 // minimum 8px from top
    }

    if (left + width > window.innerWidth) {
      // If dropdown would go beyond right edge, align it to the right
      const adjustedLeft = window.innerWidth - width - 8
      setDropdownPosition({ top, left: Math.max(8, adjustedLeft), width })
    } else {
      setDropdownPosition({ top, left, width })
    }
  }, [])

  // Handle click outside to close dropdown
  useEffect(() => {
    const handleClickOutside = (event: MouseEvent) => {
      if (
        triggerRef.current &&
        !triggerRef.current.contains(event.target as Node) &&
        dropdownRef.current &&
        !dropdownRef.current.contains(event.target as Node)
      ) {
        setIsOpen(false)
        setSearchTerm('')
        setHighlightedIndex(-1)
      }
    }

    const handleScroll = () => {
      if (isOpen) {
        calculatePosition()
      }
    }

    if (isOpen) {
      document.addEventListener('mousedown', handleClickOutside)
      window.addEventListener('resize', calculatePosition)
      window.addEventListener('scroll', handleScroll, true)
    }

    return () => {
      document.removeEventListener('mousedown', handleClickOutside)
      window.removeEventListener('resize', calculatePosition)
      window.removeEventListener('scroll', handleScroll, true)
    }
  }, [isOpen, calculatePosition])

  // Calculate position when opening
  useEffect(() => {
    if (isOpen) {
      calculatePosition()
    }
  }, [isOpen, calculatePosition])

  // Focus search input when dropdown opens
  useEffect(() => {
    if (isOpen && searchInputRef.current) {
      searchInputRef.current.focus()
    }
  }, [isOpen])

  const handleSelect = useCallback((selectedValue: string) => {
    onSelect(selectedValue)
    setIsOpen(false)
    setSearchTerm('')
    setHighlightedIndex(-1)
  }, [onSelect])

  // Handle keyboard navigation
  useEffect(() => {
    const handleKeyDown = (event: KeyboardEvent) => {
      if (!isOpen) return

      switch (event.key) {
        case 'ArrowDown':
          event.preventDefault()
          setHighlightedIndex(prev =>
            prev < filteredOptions.length - 1 ? prev + 1 : 0
          )
          break
        case 'ArrowUp':
          event.preventDefault()
          setHighlightedIndex(prev =>
            prev > 0 ? prev - 1 : filteredOptions.length - 1
          )
          break
        case 'Enter':
          event.preventDefault()
          if (highlightedIndex >= 0 && filteredOptions[highlightedIndex]) {
            handleSelect(filteredOptions[highlightedIndex].value)
          }
          break
        case 'Escape':
          setIsOpen(false)
          setSearchTerm('')
          setHighlightedIndex(-1)
          break
      }
    }

    if (isOpen) {
      document.addEventListener('keydown', handleKeyDown)
    }

    return () => {
      document.removeEventListener('keydown', handleKeyDown)
    }
  }, [isOpen, highlightedIndex, filteredOptions, handleSelect])

  const handleToggle = () => {
    if (disabled) return
    if (!isOpen) {
      calculatePosition()
    }
    setIsOpen(!isOpen)
    if (!isOpen) {
      setSearchTerm('')
      setHighlightedIndex(-1)
    }
  }

  const handleClear = (e: React.MouseEvent) => {
    e.stopPropagation()
    onClear?.()
    setIsOpen(false)
    setSearchTerm('')
    setHighlightedIndex(-1)
  }

  const handleSearchChange = (e: React.ChangeEvent<HTMLInputElement>) => {
    setSearchTerm(e.target.value)
    setHighlightedIndex(-1)
  }

  // Get the ID of the currently highlighted option for aria-activedescendant
  const activeDescendantId = highlightedIndex >= 0 && filteredOptions[highlightedIndex]
    ? `${listboxId}-option-${highlightedIndex}`
    : undefined

  // Disabled state
  if (disabled) {
    return (
<<<<<<< HEAD
      <div className="relative w-full h-9 pl-9 pr-3 rounded-lg border transition-all duration-300 bg-white/[0.12] border-white/20 text-white cursor-pointer flex items-center justify-between font-light text-xs outline-none opacity-50 cursor-not-allowed">
=======
      <div 
        className="relative w-full h-[42px] md:h-9 pl-9 pr-3 rounded-lg border transition-all duration-300 bg-white/[0.12] border-white/20 text-white cursor-pointer flex items-center justify-between font-light text-xs outline-none opacity-50 cursor-not-allowed"
        role="combobox"
        aria-disabled="true"
        aria-expanded="false"
        aria-controls={listboxId}
        aria-label={label || placeholder}
      >
>>>>>>> 52ed73c8
        <div className="absolute left-3 top-1/2 transform -translate-y-1/2 w-4 h-4 text-gray-400 flex items-center justify-center">
          <div className="w-4 h-4 flex items-center justify-center">
            {icon ?? <ChevronDown className="w-4 h-4" />}
          </div>
        </div>
        <span className="text-white/40 font-normal leading-none truncate">{placeholder}</span>
        <ChevronDown className="w-4 h-4 text-white/40 flex-shrink-0" />
      </div>
    )
  }

  // Create portal element
  const dropdownPortal = isOpen ? createPortal(
    <div
      ref={dropdownRef}
      className={dropdownStyles.container.positioning}
      style={{
        top: `${dropdownPosition.top}px`,
        left: `${dropdownPosition.left}px`,
        width: `${dropdownPosition.width}px`,
        zIndex: 9999,
        minWidth: '280px',
      }}
    >
      <div 
        className={`${dropdownStyles.container.base} ${dropdownStyles.container.maxHeight}`}
        role="listbox"
        id={listboxId}
        aria-label={label || placeholder}
      >
<<<<<<< HEAD
        <div className="
          bg-[#101011] border border-white/20
          rounded-lg shadow-2xl overflow-hidden
          max-h-80 flex flex-col
          ring-1 ring-white/10
        ">
          {/* Search input */}
          {allowSearch && (
            <div className="p-2.5 border-b border-white/10">
              <div className="relative">
                <Search className="absolute left-3 top-1/2 transform -translate-y-1/2 w-4 h-4 text-white/60" />
                <input
                  ref={searchInputRef}
                  type="text"
                  value={searchTerm}
                  onChange={handleSearchChange}
                  placeholder={searchPlaceholder}
                  className="
                    w-full pl-9 pr-8 py-1.5
                    bg-[#171719] border border-[#333333] rounded-lg
                    text-white/95 placeholder-[#737373] text-xs
                    focus:border-[#14bdea] focus:outline-none
                    transition-all duration-200
                  "
                />
                {searchTerm && (
                  <IconButton
                    onClick={() => setSearchTerm('')}
                    icon={X}
                    variant="ghost"
                    size="sm"
                    aria-label="Clear search"
                    className="absolute right-2.5 top-1/2 transform -translate-y-1/2 w-5 h-5 p-0"
                  />
                )}
              </div>

              {/* Clear selection button */}
              {selectedOption && allowClear && (
                <Button
                  onClick={() => {
                    onClear?.()
                    setIsOpen(false)
                    setSearchTerm('')
                    setHighlightedIndex(-1)
                  }}
                  variant="ghost"
                  size="sm"
                  icon={X}
                  iconPosition="left"
                  fullWidth
                  className="mt-1.5 bg-white/5 hover:bg-white/10 border border-white/20 text-white/70 hover:text-white/90"
                >
                  Clear selection
                </Button>
=======
        {/* Search input */}
        {allowSearch && (
          <div className={dropdownStyles.search.container}>
            <div className="relative">
              <Search className={dropdownStyles.search.icon} />
              <input
                ref={searchInputRef}
                type="text"
                value={searchTerm}
                onChange={handleSearchChange}
                placeholder={searchPlaceholder}
                className={dropdownStyles.search.input}
                aria-label="Search options"
                aria-controls={listboxId}
              />
              {searchTerm && (
                <button
                  onClick={() => setSearchTerm('')}
                  className={dropdownStyles.search.clearButton}
                  type="button"
                  aria-label="Clear search"
                >
                  <X className={dropdownStyles.search.clearIcon} />
                </button>
>>>>>>> 52ed73c8
              )}
            </div>

            {/* Clear selection button */}
            {selectedOption && allowClear && (
              <button
                onClick={() => {
                  onClear?.()
                  setIsOpen(false)
                  setSearchTerm('')
                  setHighlightedIndex(-1)
                }}
                className="
                  mt-1.5 w-full px-2.5 py-1.5 text-xs
                  bg-white/5 hover:bg-white/10 border border-white/20 rounded-lg
                  text-white/70 hover:text-white/90
                  transition-all duration-200
                  flex items-center justify-center space-x-1.5
                "
                type="button"
              >
                <X className="w-4 h-4" />
                <span>Clear selection</span>
              </button>
            )}
          </div>
        )}

        {/* Options list */}
        <div className={dropdownStyles.list.container} onScroll={(e) => e.stopPropagation()}>
          {filteredOptions.length === 0 ? (
            <div className={dropdownStyles.list.empty}>
              {noResultsText}
            </div>
          ) : (
            <div className={`${dropdownStyles.list.padding} ${dropdownStyles.list.spacing}`}>
              {filteredOptions.map((option, index) => (
                <div
                  key={option.value ? `${option.value}-${index}` : `empty-option-${index}`}
                  id={`${listboxId}-option-${index}`}
                  onClick={(e) => {
                    e.preventDefault()
                    e.stopPropagation()
                    handleSelect(option.value)
                  }}
                  onKeyDown={(e) => {
                    if (e.key === 'Enter' || e.key === ' ') {
                      e.preventDefault()
                      handleSelect(option.value)
                    }
                  }}
                  className={getOptionClasses(index === highlightedIndex, option.value === value)}
                  role="option"
                  aria-selected={option.value === value}
                  aria-label={`${option.label}${option.description ? `, ${option.description}` : ''}`}
                  aria-posinset={index + 1}
                  aria-setsize={filteredOptions.length}
                  tabIndex={0}
                >
                  <div className={`flex items-center ${dropdownStyles.option.spacing} flex-1 min-w-0`}>
                    {option.icon && (
                      <span className="flex-shrink-0 w-4 h-4 flex items-center justify-center">
                        {option.icon}
                      </span>
                    )}
                    <div className="flex-1 min-w-0">
                      <div className={dropdownStyles.option.label}>
                        {option.label}
                      </div>
                      {option.description && (
                        <div className={dropdownStyles.option.description}>
                          {option.description}
                        </div>
                      )}
                    </div>
                  </div>

                  {option.value === value && (
                    <Check className={dropdownStyles.option.checkIcon} />
                  )}
                </div>
              ))}
            </div>
          )}
        </div>
      </div>
    </div>,
    document.body
  ) : null

  return (
    <div className={`relative ${className}`}>
      {/* Dropdown trigger */}
      <div
        ref={triggerRef}
        id={triggerId}
        onClick={(e) => {
          e.preventDefault()
          e.stopPropagation()
          handleToggle()
        }}
        onKeyDown={(e) => {
          if (e.key === 'Enter' || e.key === ' ') {
            e.preventDefault()
            handleToggle()
          }
        }}
        className={`
          relative w-full h-9 pl-9 pr-3 rounded-lg border transition-all duration-300
          bg-[#171719] border-[#333333] text-white cursor-pointer flex items-center justify-between
          font-light text-xs outline-none
          ${error ? 'border-[#ef4444]' : ''}
          ${disabled ? 'opacity-50 cursor-not-allowed' : ''}
          ${isOpen && !error ? 'border-[#14bdea] outline-none ring-0 shadow-[0_0_0_3px_rgba(20,189,234,0.15)] transform -translate-y-px' : ''}
          ${isOpen && error ? 'shadow-[0_0_0_3px_rgba(239,68,68,0.25)] transform -translate-y-px' : ''}
        `}
        role="combobox"
        aria-expanded={isOpen}
        aria-haspopup="listbox"
        aria-controls={listboxId}
        aria-activedescendant={activeDescendantId}
        aria-label={label || placeholder}
        aria-disabled={disabled}
        aria-invalid={error}
        aria-busy={loading}
        tabIndex={disabled ? -1 : 0}
      >
        {/* Left icon - show selected option icon if available, otherwise show provided icon */}
        <div className="absolute left-3 top-1/2 transform -translate-y-1/2 w-4 h-4 text-gray-400 flex items-center justify-center">
          {selectedOption?.icon ?? (
            <div className="w-4 h-4 flex items-center justify-center">
              {icon ?? <ChevronDown className="w-4 h-4" />}
            </div>
          )}
        </div>

        {/* Display value or placeholder */}
        <div className="flex-1 text-left truncate flex items-center">
          {(() => {
            if (loading && value && !selectedOption) {
              return <span className="text-white/60 font-normal leading-none">Loading {value}...</span>
            }
            if (selectedOption) {
              return <span className="text-white/95 font-medium leading-none">{selectedOption.label}</span>
            }
            return <span className="text-white/60 font-normal leading-none">{placeholder}</span>
          })()}
        </div>

        {/* Right side icons */}
        <div className="flex items-center space-x-1.5">
          {loading && (
            <div className="w-4 h-4 border border-[#14BDEA]/30 border-t-[#14BDEA] rounded-full animate-spin" />
          )}

          {allowClear && selectedOption && !loading && (
            <IconButton
              onClick={handleClear}
              icon={X}
              variant="ghost"
              size="sm"
              aria-label="Clear selection"
              className="w-5 h-5 p-0"
            />
          )}

          <ChevronDown
            className={`w-4 h-4 text-gray-400 transition-transform duration-300 ${
              isOpen ? 'rotate-180' : ''
            }`}
          />
        </div>
      </div>

      {/* Portal-rendered dropdown */}
      {dropdownPortal}
    </div>
  )
}<|MERGE_RESOLUTION|>--- conflicted
+++ resolved
@@ -55,12 +55,9 @@
 import { useState, useRef, useEffect, useMemo, useCallback } from 'react'
 import { createPortal } from 'react-dom'
 
-<<<<<<< HEAD
 import { Button, IconButton } from '../../Button'
-=======
 // Import shared dropdown styles to ensure visual consistency
 import { dropdownStyles, getOptionClasses } from '../dropdown-styles.config'
->>>>>>> 52ed73c8
 
 export interface UiDropdownOption {
   value: string
@@ -311,18 +308,14 @@
   // Disabled state
   if (disabled) {
     return (
-<<<<<<< HEAD
-      <div className="relative w-full h-9 pl-9 pr-3 rounded-lg border transition-all duration-300 bg-white/[0.12] border-white/20 text-white cursor-pointer flex items-center justify-between font-light text-xs outline-none opacity-50 cursor-not-allowed">
-=======
       <div 
-        className="relative w-full h-[42px] md:h-9 pl-9 pr-3 rounded-lg border transition-all duration-300 bg-white/[0.12] border-white/20 text-white cursor-pointer flex items-center justify-between font-light text-xs outline-none opacity-50 cursor-not-allowed"
+        className="relative w-full h-9 pl-9 pr-3 rounded-lg border transition-all duration-300 bg-white/[0.12] border-white/20 text-white cursor-pointer flex items-center justify-between font-light text-xs outline-none opacity-50 cursor-not-allowed"
         role="combobox"
         aria-disabled="true"
         aria-expanded="false"
         aria-controls={listboxId}
         aria-label={label || placeholder}
       >
->>>>>>> 52ed73c8
         <div className="absolute left-3 top-1/2 transform -translate-y-1/2 w-4 h-4 text-gray-400 flex items-center justify-center">
           <div className="w-4 h-4 flex items-center justify-center">
             {icon ?? <ChevronDown className="w-4 h-4" />}
@@ -353,63 +346,6 @@
         id={listboxId}
         aria-label={label || placeholder}
       >
-<<<<<<< HEAD
-        <div className="
-          bg-[#101011] border border-white/20
-          rounded-lg shadow-2xl overflow-hidden
-          max-h-80 flex flex-col
-          ring-1 ring-white/10
-        ">
-          {/* Search input */}
-          {allowSearch && (
-            <div className="p-2.5 border-b border-white/10">
-              <div className="relative">
-                <Search className="absolute left-3 top-1/2 transform -translate-y-1/2 w-4 h-4 text-white/60" />
-                <input
-                  ref={searchInputRef}
-                  type="text"
-                  value={searchTerm}
-                  onChange={handleSearchChange}
-                  placeholder={searchPlaceholder}
-                  className="
-                    w-full pl-9 pr-8 py-1.5
-                    bg-[#171719] border border-[#333333] rounded-lg
-                    text-white/95 placeholder-[#737373] text-xs
-                    focus:border-[#14bdea] focus:outline-none
-                    transition-all duration-200
-                  "
-                />
-                {searchTerm && (
-                  <IconButton
-                    onClick={() => setSearchTerm('')}
-                    icon={X}
-                    variant="ghost"
-                    size="sm"
-                    aria-label="Clear search"
-                    className="absolute right-2.5 top-1/2 transform -translate-y-1/2 w-5 h-5 p-0"
-                  />
-                )}
-              </div>
-
-              {/* Clear selection button */}
-              {selectedOption && allowClear && (
-                <Button
-                  onClick={() => {
-                    onClear?.()
-                    setIsOpen(false)
-                    setSearchTerm('')
-                    setHighlightedIndex(-1)
-                  }}
-                  variant="ghost"
-                  size="sm"
-                  icon={X}
-                  iconPosition="left"
-                  fullWidth
-                  className="mt-1.5 bg-white/5 hover:bg-white/10 border border-white/20 text-white/70 hover:text-white/90"
-                >
-                  Clear selection
-                </Button>
-=======
         {/* Search input */}
         {allowSearch && (
           <div className={dropdownStyles.search.container}>
@@ -426,39 +362,35 @@
                 aria-controls={listboxId}
               />
               {searchTerm && (
-                <button
+                <IconButton
                   onClick={() => setSearchTerm('')}
+                  icon={X}
+                  variant="ghost"
+                  size="sm"
+                  aria-label="Clear search"
                   className={dropdownStyles.search.clearButton}
-                  type="button"
-                  aria-label="Clear search"
-                >
-                  <X className={dropdownStyles.search.clearIcon} />
-                </button>
->>>>>>> 52ed73c8
+                />
               )}
             </div>
 
             {/* Clear selection button */}
             {selectedOption && allowClear && (
-              <button
+              <Button
                 onClick={() => {
                   onClear?.()
                   setIsOpen(false)
                   setSearchTerm('')
                   setHighlightedIndex(-1)
                 }}
-                className="
-                  mt-1.5 w-full px-2.5 py-1.5 text-xs
-                  bg-white/5 hover:bg-white/10 border border-white/20 rounded-lg
-                  text-white/70 hover:text-white/90
-                  transition-all duration-200
-                  flex items-center justify-center space-x-1.5
-                "
-                type="button"
+                variant="ghost"
+                size="sm"
+                icon={X}
+                iconPosition="left"
+                fullWidth
+                className="mt-1.5 bg-white/5 hover:bg-white/10 border border-white/20 text-white/70 hover:text-white/90"
               >
-                <X className="w-4 h-4" />
-                <span>Clear selection</span>
-              </button>
+                Clear selection
+              </Button>
             )}
           </div>
         )}
@@ -613,4 +545,4 @@
       {dropdownPortal}
     </div>
   )
-}+}

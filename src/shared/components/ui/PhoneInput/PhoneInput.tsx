--- conflicted
+++ resolved
@@ -2,14 +2,11 @@
 import React, { useState, useEffect, useRef, useMemo, useCallback } from 'react'
 import { createPortal } from 'react-dom'
 
-<<<<<<< HEAD
+import { dropdownStyles, getOptionClasses } from '../dropdown-styles.config'
+
 import { PlainButton } from '@/shared/components/Button'
-=======
 // Import shared dropdown styles to ensure visual consistency with ApiDropdown/UiDropdown
 // When dropdown styles change in dropdown-styles.config.ts, they automatically apply here
-import { dropdownStyles, getOptionClasses } from '../dropdown-styles.config'
-
->>>>>>> 52ed73c8
 import { phoneValidationService, type CountryPhoneInfo } from '@/shared/services/api/phoneValidation.service'
 import { cn } from '@/shared/utils/cn'
 import { phoneValidator } from '@/shared/utils/phoneValidation'
@@ -555,13 +552,8 @@
                   aria-label="Clear search"
                   unstyled
                 >
-<<<<<<< HEAD
-                  <X className="w-3 h-3 text-white/60 hover:text-white/90" />
+                  <X className={dropdownStyles.search.clearIcon} />
                 </PlainButton>
-=======
-                  <X className={dropdownStyles.search.clearIcon} />
-                </button>
->>>>>>> 52ed73c8
               )}
             </div>
           </div>
@@ -608,19 +600,11 @@
 
       {/* Phone Input Container */}
       <div className={cn(
-<<<<<<< HEAD
-        "relative flex w-full rounded-lg transition-all duration-300 overflow-hidden",
+        "relative flex w-full rounded-lg overflow-hidden transition-all duration-300",
         // Match auth-input height exactly
         "h-9",
-        // Use consistent auth-input styling
-        "bg-white/[0.06] border",
-=======
-        "relative flex w-full rounded-lg overflow-hidden",
-        // Match auth-input responsive height exactly
-        "h-[42px] md:h-9",
         // Match auth-input background and border exactly
         "bg-[#171719] border transition-[border-color] duration-200",
->>>>>>> 52ed73c8
         (() => {
           // Match auth-input CSS: simple border color change on focus
           if ((isFocused || isDropdownOpen) && hasError) {

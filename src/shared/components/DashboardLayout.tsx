import { useState, useEffect, useRef, useCallback, memo, useMemo } from 'react'
import { motion, AnimatePresence } from 'framer-motion'
import {
  ChevronLeft,
  ChevronRight,
  ChevronDown,
  LayoutDashboard,
  Users,
  CreditCard,
  FileText,
  Package,
  Settings,
  PlusCircle,
  HelpCircle,
  LogOut,
  ShoppingCart,
  Zap,
  DollarSign,
  Tag,
  Grid3X3,
  X,
  User,
  ChevronUp,
} from 'lucide-react'
import { Link, useLocation, useNavigate } from 'react-router-dom'
import { useAuth } from '@/shared/hooks/useAuth'
import { useResponsive } from '@/shared/hooks/useResponsive'
import { useRoundAccount } from '@/shared/hooks/useRoundAccount'
import { apiClient } from '@/shared/services/apiClient'
import { Breadcrumb } from '@/shared/components/Breadcrumb'
import ColorLogo from '@/assets/logos/color-logo.svg'

interface DashboardLayoutProps {
  children: React.ReactNode
}

interface NavItem {
  id: string
  label: string
  icon: React.ComponentType<{ className?: string }>
  href: string
  badge?: string
  subItems?: NavItem[]
}

interface UserInfo {
  firstName?: string
  lastName?: string
  email?: string
  role?: string
  company?: string
}

interface TooltipState {
  id: string
  label: string
  badge?: string
  position: { top: number; left: number }
  isUser?: boolean
  userInfo?: UserInfo
}

const navItems: NavItem[] = [
  { id: 'dashboard', label: 'Dashboard', icon: LayoutDashboard, href: '/dashboard' },
  { id: 'customers', label: 'Customers', icon: Users, href: '/customers' },
  { id: 'billing', label: 'Billing', icon: CreditCard, href: '/billing' },
  { id: 'invoices', label: 'Invoices', icon: FileText, href: '/invoices' },
  { 
    id: 'catalog', 
    label: 'Catalog', 
    icon: ShoppingCart, 
    href: '/catalog',
    subItems: [
      { id: 'product-families', label: 'Product Families', icon: Grid3X3, href: '/catalog' },
      { id: 'plans', label: 'Plans', icon: Package, href: '/catalog/plans' },
      { id: 'addons', label: 'Add-ons', icon: Zap, href: '/catalog/addons' },
      { id: 'charges', label: 'Charges', icon: DollarSign, href: '/catalog/charges' },
      { id: 'coupons', label: 'Coupons', icon: Tag, href: '/catalog/coupons' }
    ]
  },
  {
    id: 'get-started',
    label: 'Get Started',
    icon: PlusCircle,
    href: '/get-started',
    badge: 'Setup',
  },
]

const bottomNavItems: NavItem[] = [
  { id: 'settings', label: 'Settings', icon: Settings, href: '/settings' },
  { id: 'help', label: 'Help & Support', icon: HelpCircle, href: '/help' },
]

// User data comes from auth context and API

// Memoized sub-item component to prevent unnecessary re-renders
const CatalogSubItem = memo(({ 
  subItem, 
  index: _index, 
  isCollapsed, 
  isActive, 
  handleTooltipEnter, 
  handleTooltipLeave,
  isLastItem 
}: {
  subItem: NavItem
  index: number
  isCollapsed: boolean
  isActive: boolean
  handleTooltipEnter: (itemId: string, label: string, badge: string | undefined, event: React.MouseEvent) => void
  handleTooltipLeave: () => void
  isLastItem: boolean
}) => {
  // Determine the className for active/inactive states
  const getActiveStateClasses = () => {
    if (isActive) {
      return isCollapsed
        ? 'bg-gradient-to-br from-pink-500/25 via-purple-500/20 to-cyan-500/25 text-white shadow-[0_0_12px_rgba(212,23,200,0.4),inset_0_1px_0_rgba(255,255,255,0.2)] border border-pink-400/50'
        : 'bg-gradient-to-r from-pink-500/15 to-cyan-500/15 text-white border border-pink-400/40 shadow-[0_0_20px_rgba(212,23,200,0.3),0_0_12px_rgba(20,189,234,0.2)]'
    }
    return 'text-gray-400 hover:text-white hover:bg-white/5'
  }

  return (
  <div className="relative">
    <Link
      to={subItem.href}
      onMouseEnter={(e) => isCollapsed && handleTooltipEnter(subItem.id, subItem.label, undefined, e)}
      onMouseLeave={isCollapsed ? handleTooltipLeave : undefined}
      className={`
        group relative flex items-center rounded-lg transition-all duration-200
        ${getActiveStateClasses()}
        ${
          isCollapsed 
            ? 'justify-center w-8 h-8 px-0 backdrop-blur-sm' 
            : 'h-9 md:h-8 lg:h-7 px-3 md:px-3.5 lg:px-3'
        }
      `}
    >
      <subItem.icon className={`flex-shrink-0 transition-all duration-200 ${
        isCollapsed 
          ? 'w-3.5 h-3.5 drop-shadow-sm group-hover:scale-105' 
          : 'w-3.5 h-3.5 md:w-4 md:h-4 lg:w-3.5 lg:h-3.5 mr-2 md:mr-3 lg:mr-2'
      }`} />
      
      {!isCollapsed && (
        <span className="font-medium text-xs md:text-sm lg:text-xs whitespace-nowrap">{subItem.label}</span>
      )}

      {/* Subtle inner glow for active state in collapsed mode */}
      {isCollapsed && isActive && (
        <div className="absolute inset-0.5 rounded-md bg-gradient-to-br from-pink-500/10 to-cyan-500/10 -z-10" />
      )}
    </Link>

    {/* Connection indicator for collapsed mode */}
    {isCollapsed && !isLastItem && (
      <div className="absolute left-1/2 -bottom-0.5 transform -translate-x-1/2 w-px h-1 bg-white/15" />
    )}
  </div>
  )
})

CatalogSubItem.displayName = 'CatalogSubItem'

// Memoized navigation item component
const NavigationItem = memo(({ 
  item, 
  isCollapsed, 
  expandedItems, 
  isParentActive, 
  isActive,
  toggleExpanded,
  handleTooltipEnter,
  handleTooltipLeave,
  getAllNavItems,
  focusedIndex,
  isKeyboardNavigating
}: {
  item: NavItem
  isCollapsed: boolean
  expandedItems: string[]
  isParentActive: (item: NavItem) => boolean
  isActive: (href: string) => boolean
  toggleExpanded: (itemId: string) => void
  handleTooltipEnter: (itemId: string, label: string, badge: string | undefined, event: React.MouseEvent) => void
  handleTooltipLeave: () => void
  getAllNavItems: (NavItem & { isSubItem?: boolean; parentId?: string })[]
  focusedIndex: number
  isKeyboardNavigating: boolean
}) => (
  <div>
    {/* Main Navigation Item */}
    {item.subItems ? (
      <button
        type="button"
        onClick={(e) => {
          e.preventDefault()
          e.stopPropagation()
          toggleExpanded(item.id)
        }}
        onMouseEnter={(e) => handleTooltipEnter(item.id, item.label, item.badge, e)}
        onMouseLeave={handleTooltipLeave}
        className={`
          group relative flex items-center rounded-lg transition-all duration-200 h-10 w-full
          ${
            isParentActive(item)
              ? 'bg-gradient-to-r from-pink-500/15 to-cyan-500/15 text-white border border-pink-400/40 shadow-[0_0_20px_rgba(212,23,200,0.3),0_0_12px_rgba(20,189,234,0.2)]'
              : 'text-gray-400 hover:text-white hover:bg-white/5'
          }
          ${isCollapsed ? 'justify-center px-0' : 'px-6'}
          ${isKeyboardNavigating && focusedIndex === getAllNavItems.findIndex(navItem => navItem.id === item.id) 
            ? 'ring-2 ring-white/50' : ''
          }
        `}
        aria-expanded={expandedItems.includes(item.id)}
        aria-haspopup="menu"
        aria-label={`${item.label}${item.badge ? ` (${item.badge})` : ''} menu`}
        tabIndex={isKeyboardNavigating ? -1 : 0}
      >
        <item.icon className={`w-4 h-4 md:w-5 md:h-5 lg:w-4 lg:h-4 ${isCollapsed ? '' : 'mr-2.5 md:mr-3 lg:mr-2.5'} flex-shrink-0`} />
        
        {!isCollapsed && (
          <div className="flex items-center justify-between flex-1 overflow-hidden">
            <span className="font-medium whitespace-nowrap text-sm md:text-base lg:text-sm">{item.label}</span>
            <ChevronDown 
              className={`w-4 h-4 transition-transform duration-200 ${
                expandedItems.includes(item.id) ? 'transform rotate-180' : ''
              }`} 
            />
          </div>
        )}
        
        {!isCollapsed && item.badge && (
          <span className="ml-2 px-2 py-0.5 text-xs font-medium bg-gradient-to-r from-[#D417C8] to-[#14BDEA] text-white rounded-full">
            {item.badge}
          </span>
        )}
      </button>
    ) : (
      <Link
        to={item.href}
        onMouseEnter={(e) => handleTooltipEnter(item.id, item.label, item.badge, e)}
        onMouseLeave={handleTooltipLeave}
        className={`
          group relative flex items-center rounded-lg transition-all duration-200 h-10
          ${
            isParentActive(item)
              ? 'bg-gradient-to-r from-pink-500/15 to-cyan-500/15 text-white border border-pink-400/40 shadow-[0_0_20px_rgba(212,23,200,0.3),0_0_12px_rgba(20,189,234,0.2)]'
              : 'text-gray-400 hover:text-white hover:bg-white/5'
          }
          ${isCollapsed ? 'justify-center px-0' : 'px-6'}
          ${isKeyboardNavigating && focusedIndex === getAllNavItems.findIndex(navItem => navItem.id === item.id) 
            ? 'ring-2 ring-white/50' : ''
          }
        `}
        aria-label={`${item.label}${item.badge ? ` (${item.badge})` : ''}`}
        tabIndex={isKeyboardNavigating ? -1 : 0}
      >
        <item.icon className={`w-4 h-4 md:w-5 md:h-5 lg:w-4 lg:h-4 ${isCollapsed ? '' : 'mr-2.5 md:mr-3 lg:mr-2.5'} flex-shrink-0`} />

        {!isCollapsed && (
          <div className="flex items-center justify-between flex-1 overflow-hidden">
            <span className="font-medium whitespace-nowrap text-sm md:text-base lg:text-sm">{item.label}</span>
            {item.badge && (
              <span className="ml-2 px-2 py-0.5 text-xs font-medium bg-gradient-to-r from-[#D417C8] to-[#14BDEA] text-white rounded-full">
                {item.badge}
              </span>
            )}
          </div>
        )}
      </Link>
    )}

    {/* Sub-items */}
    <AnimatePresence>
      {item.subItems && expandedItems.includes(item.id) && (
        <motion.div
          initial={{ opacity: 0, height: 0 }}
          animate={{ opacity: 1, height: 'auto' }}
          exit={{ opacity: 0, height: 0 }}
          transition={{ duration: 0.2 }}
          className={`mt-1 ${
            isCollapsed 
              ? 'flex flex-col items-center space-y-1 py-1' 
              : 'pl-3 md:pl-4 lg:pl-3 space-y-0.5'
          }`}
        >
          {isCollapsed && (
            <div className="w-8 h-px bg-gradient-to-r from-pink-500/30 via-white/20 to-cyan-500/30 mb-1" />
          )}

          {item.subItems.map((subItem, index) => (
            <CatalogSubItem
              key={subItem.id}
              subItem={subItem}
              index={index}
              isCollapsed={isCollapsed}
              isActive={isActive(subItem.href)}
              handleTooltipEnter={handleTooltipEnter}
              handleTooltipLeave={handleTooltipLeave}
              isLastItem={index === (item.subItems?.length ?? 0) - 1}
            />
          ))}

          {isCollapsed && (
            <div className="w-6 h-px bg-gradient-to-r from-pink-500/20 via-white/15 to-cyan-500/20 mt-1" />
          )}
        </motion.div>
      )}
    </AnimatePresence>
  </div>
))

NavigationItem.displayName = 'NavigationItem'

export const DashboardLayout = memo(({ children }: DashboardLayoutProps) => {
  const navigate = useNavigate()
  const { logout, state } = useAuth()
  const { token } = state
  const location = useLocation()
  const { isMobile, isTablet } = useResponsive()
  const { roundAccount, isLoading: isRoundAccountLoading } = useRoundAccount()

  // Initialize sidebar state from localStorage - mobile first
  const [isCollapsed, setIsCollapsed] = useState(() => {
    if (typeof window === 'undefined') return true
    const saved = localStorage.getItem('sidebar-collapsed')
    // Default to collapsed on mobile, open on desktop
    return saved ? saved === 'true' : (isMobile || isTablet)
  })

  // Mobile overlay state
  const [showMobileOverlay, setShowMobileOverlay] = useState(false)

  // Track expanded menu items
  const [expandedItems, setExpandedItems] = useState<string[]>(() => {
    // Auto-expand catalog if user is on a catalog page
    const savedExpanded = localStorage.getItem('sidebar-expanded-items')
    if (savedExpanded) {
      try {
        const parsed = JSON.parse(savedExpanded)
        if (Array.isArray(parsed)) {
          return parsed
        }
      } catch (e) {
        // Fallback to default behavior
      }
    }
    
    if (location.pathname.startsWith('/catalog')) {
      return ['catalog']
    }
    return []
  })

  
  // Track tooltip state
<<<<<<< HEAD
  const [hoveredTooltip, setHoveredTooltip] = useState<{ id: string; label: string; badge?: string; position: { top: number; left: number }; isUser?: boolean; userInfo?: Record<string, unknown> } | null>(null)
=======
  const [hoveredTooltip, setHoveredTooltip] = useState<TooltipState | null>(null)
>>>>>>> 272955a8

  // UI state
  const [showShortcuts, setShowShortcuts] = useState(false)
  const [showProfileDropdown, setShowProfileDropdown] = useState(false)


  // Keyboard navigation
  const [focusedIndex, setFocusedIndex] = useState(-1)
  const [isKeyboardNavigating, setIsKeyboardNavigating] = useState(false)
  const navigationRef = useRef<HTMLElement>(null)
  const profileDropdownRef = useRef<HTMLDivElement>(null)

  // Handle responsive behavior
  useEffect(() => {
    if ((isMobile || isTablet) && !isCollapsed) {
      setShowMobileOverlay(true)
    } else {
      setShowMobileOverlay(false)
    }
  }, [isMobile, isTablet, isCollapsed])

  // Persist sidebar state to localStorage whenever it changes
  useEffect(() => {
    localStorage.setItem('sidebar-collapsed', isCollapsed.toString())
<<<<<<< HEAD
    // Close collapsed dropdown when sidebar is expanded
    if (!isCollapsed) {
      setCollapsedDropdown(null)
    }
    
    // Dispatch custom event for gradient-header alignment
    window.dispatchEvent(new CustomEvent('sidebar-toggle', {
      detail: { collapsed: isCollapsed }
    }))
=======
>>>>>>> 272955a8
  }, [isCollapsed])

  // Persist expanded items to localStorage
  useEffect(() => {
    localStorage.setItem('sidebar-expanded-items', JSON.stringify(expandedItems))
  }, [expandedItems])

  // Auto-expand catalog when navigating to catalog pages (only run once per path change)
  const lastPathRef = useRef<string>('')
  useEffect(() => {
    if (location.pathname !== lastPathRef.current) {
      lastPathRef.current = location.pathname
      
      if (location.pathname.startsWith('/catalog')) {
        setExpandedItems(prev => {
          if (!prev.includes('catalog')) {
            return [...prev, 'catalog']
          }
          return prev
        })
      }
    }
  }, [location.pathname])

  const isActive = (href: string) => location.pathname === href

  const isParentActive = (item: NavItem) => {
    if (item.subItems) {
      return item.subItems.some(subItem => isActive(subItem.href)) || isActive(item.href)
    }
    return isActive(item.href)
  }

  // Get all navigation items (flat list for keyboard navigation)
  const getAllNavItems = useMemo(() => {
    const items: (NavItem & { isSubItem?: boolean; parentId?: string })[] = []
    
    navItems.forEach(item => {
      items.push(item)
      if (item.subItems && (!isCollapsed && expandedItems.includes(item.id))) {
        item.subItems.forEach(subItem => {
          items.push({ ...subItem, isSubItem: true, parentId: item.id })
        })
      }
    })
    
    bottomNavItems.forEach(item => {
      items.push(item)
    })
    
    return items
  }, [isCollapsed, expandedItems])

  const toggleExpanded = useCallback((itemId: string) => {
    setExpandedItems(prev => {
      const isCurrentlyExpanded = prev.includes(itemId)
      if (isCurrentlyExpanded) {
        return prev.filter(id => id !== itemId)
      } else {
        return [...prev, itemId]
      }
    })
  }, [])

  const handleTooltipEnter = (itemId: string, label: string, badge: string | undefined, event: React.MouseEvent) => {
    if (!isCollapsed) return
    
    const buttonRect = (event.currentTarget as HTMLElement).getBoundingClientRect()
    const tooltipPosition = {
      top: buttonRect.top + buttonRect.height / 2 - 20, // Center vertically
      left: buttonRect.right + 12 // Position to the right of sidebar
    }
    
    setHoveredTooltip({ id: itemId, label, badge, position: tooltipPosition })
  }

  const handleTooltipLeave = () => {
    setHoveredTooltip(null)
  }

  const handleUserTooltipEnter = (event: React.MouseEvent) => {
    if (!isCollapsed || !state.user) return
    
    const buttonRect = (event.currentTarget as HTMLElement).getBoundingClientRect()
    const tooltipPosition = {
      top: buttonRect.top - 120, // Position above the user button
      left: buttonRect.right + 12 // Position to the right of sidebar
    }
    
    const userName = state.user.firstName?.trim() && state.user.lastName?.trim()
      ? `${state.user.firstName.trim()} ${state.user.lastName.trim()}`
      : state.user.firstName?.trim() || state.user.email || 'User'
    
    const companyName = (() => {
      if (isRoundAccountLoading) return 'Loading...'
      if (roundAccount?.accountName) return roundAccount.accountName
      if (roundAccount?.organization?.name) return roundAccount.organization.name
      if (state.user.accountType === 'business' && 'companyInfo' in state.user && state.user.companyInfo?.companyName) {
        return state.user.companyInfo.companyName
      }
      return state.user.accountType === 'business' ? 'Business Account' : 'Personal Account'
    })()
    
    setHoveredTooltip({ 
      id: 'user-profile', 
      label: userName, 
      position: tooltipPosition, 
      isUser: true,
      userInfo: {
        role: state.user.role,
        company: companyName,
        email: state.user.email
      }
    })
  }



  // Close profile dropdown when clicking outside
  useEffect(() => {
    const handleClickOutside = (event: MouseEvent) => {
      if (showProfileDropdown && profileDropdownRef.current) {
        const target = event.target as Element
        if (!profileDropdownRef.current.contains(target)) {
          setShowProfileDropdown(false)
        }
      }
    }

    if (showProfileDropdown) {
      document.addEventListener('click', handleClickOutside)
      return () => document.removeEventListener('click', handleClickOutside)
    }
  }, [showProfileDropdown])


  const toggleSidebar = useCallback(() => {
    setIsCollapsed(!isCollapsed)
    if (isMobile || isTablet) {
      setShowMobileOverlay(!isCollapsed)
    }
  }, [isCollapsed, isMobile, isTablet])

  // Keyboard navigation
  useEffect(() => {
    const handleKeyDown = (event: KeyboardEvent) => {
      // Only handle keyboard navigation when sidebar is focused
      if (!navigationRef.current?.contains(document.activeElement)) {
        return
      }

      const allItems = getAllNavItems
      
      switch (event.key) {
        case 'ArrowDown':
          event.preventDefault()
          setIsKeyboardNavigating(true)
          setFocusedIndex(prev => {
            const newIndex = prev < allItems.length - 1 ? prev + 1 : 0
            return newIndex
          })
          break
          
        case 'ArrowUp':
          event.preventDefault()
          setIsKeyboardNavigating(true)
          setFocusedIndex(prev => {
            const newIndex = prev > 0 ? prev - 1 : allItems.length - 1
            return newIndex
          })
          break
          
        case 'Enter':
          event.preventDefault()
          if (focusedIndex >= 0 && focusedIndex < allItems.length) {
            const item = allItems[focusedIndex]
            if (item.subItems && !isCollapsed) {
              toggleExpanded(item.id)
            } else {
              navigate(item.href)
            }
          }
          break
          
        case 'Escape':
          setFocusedIndex(-1)
          setIsKeyboardNavigating(false)
          break
          
        // Quick navigation shortcuts
        case '1':
          if (event.altKey) {
            event.preventDefault()
            navigate('/dashboard')
          }
          break
        case '2':
          if (event.altKey) {
            event.preventDefault()
            navigate('/customers')
          }
          break
        case '3':
          if (event.altKey) {
            event.preventDefault()
            navigate('/billing')
          }
          break
        case '4':
          if (event.altKey) {
            event.preventDefault()
            navigate('/invoices')
          }
          break
        case '5':
          if (event.altKey) {
            event.preventDefault()
            navigate('/catalog')
          }
          break
        case 'b':
          if (event.ctrlKey && event.shiftKey) {
            event.preventDefault()
            toggleSidebar()
          }
          break
        case '?':
          if (event.shiftKey) {
            event.preventDefault()
            setShowShortcuts(!showShortcuts)
          }
          break
      }
    }

    document.addEventListener('keydown', handleKeyDown)
    return () => document.removeEventListener('keydown', handleKeyDown)
  }, [focusedIndex, getAllNavItems, navigate, isCollapsed, showShortcuts, toggleSidebar, toggleExpanded])

  const handleLogout = async () => {
    if (token) {
      await apiClient.logout()
    }
    logout()
    navigate('/auth/login')
  }



  const getInitials = (firstName?: string, lastName?: string) => {
    const first = firstName?.trim()
    const last = lastName?.trim()
    
    if (first && last) {
      return `${first[0]}${last[0]}`.toUpperCase()
    } else if (first) {
      return first.slice(0, 2).toUpperCase()
    } else if (last) {
      return last.slice(0, 2).toUpperCase()
    }
    return 'U' // Default fallback
  }

  return (
    <div className="min-h-screen relative">
      {/* Animated Background - Same as auth pages */}
      <div className="fixed inset-0 z-0">
        <div className="floating-orb" />
        <div className="floating-orb" />
        <div className="floating-orb" />
      </div>

      {/* Mobile Overlay */}
      <AnimatePresence>
        {showMobileOverlay && !isCollapsed && (
          <motion.div
            initial={{ opacity: 0 }}
            animate={{ opacity: 1 }}
            exit={{ opacity: 0 }}
            transition={{ duration: 0.2 }}
            className="fixed inset-0 bg-black/50 z-40 lg:hidden"
            onClick={() => setIsCollapsed(true)}
          />
        )}
      </AnimatePresence>

      {/* Sidebar */}
      <motion.aside
        initial={false}
        animate={{ 
          width: isCollapsed ? 80 : 280,
          x: (isMobile || isTablet) && isCollapsed ? -80 : 0
        }}
        transition={{ duration: 0.15, ease: 'easeOut' }}
        className="fixed left-0 top-0 h-full z-50 lg:z-base bg-white/5 backdrop-blur-xl border-r border-white/10"
      >
        {/* Logo Section - Clickable */}
        <Link
          to="/dashboard"
          className="flex items-center justify-center border-b border-white/10 flex-shrink-0 hover:bg-white/5 transition-colors duration-200 cursor-pointer"
          style={{ height: '97px' }}
        >
          {!isCollapsed ? (
            <div className="flex items-center space-x-4">
              <img src={ColorLogo} alt="Round Logo" className="w-10 h-10 animate-[pulse_3s_ease-in-out_infinite] drop-shadow-[0_0_20px_rgba(212,23,200,0.6)]" />
              <div className="flex items-center space-x-0.5 animate-[pulse_3s_ease-in-out_infinite]">
                <span className="text-[#D417C8] font-extralight text-3xl tracking-wider drop-shadow-[0_0_15px_rgba(212,23,200,0.7)] transition-all duration-300">R</span>
                <span className="text-[#BD2CD0] font-extralight text-3xl tracking-wider drop-shadow-[0_0_15px_rgba(189,44,208,0.7)] transition-all duration-300">O</span>
                <span className="text-[#7767DA] font-extralight text-3xl tracking-wider drop-shadow-[0_0_15px_rgba(119,103,218,0.7)] transition-all duration-300">U</span>
                <span className="text-[#32A1E4] font-extralight text-3xl tracking-wider drop-shadow-[0_0_15px_rgba(50,161,228,0.7)] transition-all duration-300">N</span>
                <span className="text-[#14BDEA] font-extralight text-3xl tracking-wider drop-shadow-[0_0_15px_rgba(20,189,234,0.7)] transition-all duration-300">D</span>
              </div>
            </div>
          ) : (
            <div className="flex items-center justify-center">
              <img src={ColorLogo} alt="Round Logo" className="w-8 h-8 animate-[pulse_3s_ease-in-out_infinite] drop-shadow-[0_0_16px_rgba(212,23,200,0.6)]" />
            </div>
          )}
        </Link>

        {/* Main Content Area - Flex container for navigation and bottom sections */}
        <div className="flex-1 flex flex-col overflow-hidden">
          {/* Navigation */}
          <nav 
            ref={navigationRef}
            className={`hide-scrollbar flex-1 py-4 md:py-5 lg:py-4 pb-24 space-y-1.5 md:space-y-2 lg:space-y-1.5 overflow-y-auto overflow-x-hidden ${isCollapsed ? 'px-2' : 'px-4 md:px-6 lg:px-4'}`}
            role="navigation"
            aria-label="Main navigation"
          >
          {navItems.map(item => (
            <NavigationItem
              key={item.id}
              item={item}
              isCollapsed={isCollapsed}
              expandedItems={expandedItems}
              isParentActive={isParentActive}
              isActive={isActive}
              toggleExpanded={toggleExpanded}
              handleTooltipEnter={handleTooltipEnter}
              handleTooltipLeave={handleTooltipLeave}
              getAllNavItems={getAllNavItems}
              focusedIndex={focusedIndex}
              isKeyboardNavigating={isKeyboardNavigating}
            />
          ))}

          {/* Bottom Navigation Items - Include in main navigation */}
          {bottomNavItems.map(item => (
            <Link
              key={item.id}
              to={item.href}
              onMouseEnter={(e) => handleTooltipEnter(item.id, item.label, undefined, e)}
              onMouseLeave={handleTooltipLeave}
              className={`
                group relative flex items-center rounded-lg transition-all duration-200 h-10
                ${
                  isActive(item.href)
                    ? 'bg-white/6 text-white border-l-3 border-l-[#D417C8]'
                    : 'text-gray-400 hover:text-white hover:bg-white/5'
                }
                ${isCollapsed ? 'justify-center px-0' : 'px-6'}
                ${isKeyboardNavigating && focusedIndex === getAllNavItems.findIndex(navItem => navItem.id === item.id) 
                  ? 'ring-2 ring-white/50' : ''
                }
              `}
              aria-label={item.label}
              tabIndex={isKeyboardNavigating ? -1 : 0}
            >
              <item.icon className={`w-4 h-4 md:w-5 md:h-5 lg:w-4 lg:h-4 ${isCollapsed ? '' : 'mr-2.5 md:mr-3 lg:mr-2.5'} flex-shrink-0`} />

              {!isCollapsed && (
                <div className="overflow-hidden">
                  <span className="font-medium whitespace-nowrap text-sm md:text-base lg:text-sm">{item.label}</span>
                </div>
              )}

            </Link>
          ))}
        </nav>

        {/* Fixed User Profile Section at Bottom */}
        <div className="absolute bottom-0 left-0 right-0">
          {/* Expandable Profile Menu Items */}
          <AnimatePresence>
            {showProfileDropdown && (
              <motion.div
                initial={{ height: 0, opacity: 0 }}
                animate={{ height: 'auto', opacity: 1 }}
                exit={{ height: 0, opacity: 0 }}
                transition={{ duration: 0.2 }}
                className={`overflow-hidden border-t border-white/10 space-y-1.5 md:space-y-2 lg:space-y-1.5 ${isCollapsed ? 'px-2 py-2' : 'px-4 md:px-6 lg:px-4 py-3 md:py-4 lg:py-3'}`}
              >
                <Link
                  to="/user-settings"
                  onClick={() => setShowProfileDropdown(false)}
                  onMouseEnter={(e) => handleTooltipEnter('user-settings', 'User Settings', undefined, e)}
                  onMouseLeave={handleTooltipLeave}
                  className={`
                    group relative flex items-center rounded-lg transition-all duration-200 h-10
                    ${
                      isActive('/user-settings')
                        ? 'bg-gradient-to-r from-pink-500/15 to-cyan-500/15 text-white border border-pink-400/40 shadow-[0_0_20px_rgba(212,23,200,0.3),0_0_12px_rgba(20,189,234,0.2)]'
                        : 'text-gray-400 hover:text-white hover:bg-white/5'
                    }
                    ${isCollapsed ? 'justify-center px-0' : 'px-6'}
                  `}
                  aria-label="User Settings"
                >
                  <User className={`w-4 h-4 md:w-5 md:h-5 lg:w-4 lg:h-4 ${isCollapsed ? '' : 'mr-2.5 md:mr-3 lg:mr-2.5'} flex-shrink-0`} />

                  {!isCollapsed && (
                    <div className="overflow-hidden">
                      <span className="font-medium whitespace-nowrap text-sm md:text-base lg:text-sm">User Settings</span>
                    </div>
                  )}

                </Link>

                <button
                  onClick={() => {
                    setShowProfileDropdown(false)
                    handleLogout()
                  }}
                  onMouseEnter={(e) => handleTooltipEnter('logout', 'Logout', undefined, e)}
                  onMouseLeave={handleTooltipLeave}
                  className={`
                    group relative flex items-center rounded-lg transition-all duration-200 h-10 w-full
                    text-gray-400 hover:text-red-400 hover:bg-red-400/10
                    ${isCollapsed ? 'justify-center px-0' : 'px-6'}
                  `}
                  aria-label="Logout"
                >
                  <LogOut className={`w-4 h-4 md:w-5 md:h-5 lg:w-4 lg:h-4 ${isCollapsed ? '' : 'mr-2.5 md:mr-3 lg:mr-2.5'} flex-shrink-0`} />

                  {!isCollapsed && (
                    <div className="overflow-hidden">
                      <span className="font-medium whitespace-nowrap text-sm md:text-base lg:text-sm">Logout</span>
                    </div>
                  )}

                </button>
              </motion.div>
            )}
          </AnimatePresence>

          {/* Divider */}
          <div className="border-t border-white/10" />
          
          {/* User Profile */}
          <div className={`py-2 ${isCollapsed ? 'px-2' : 'px-4 md:px-6 lg:px-4'}`}>
            <div className="relative" ref={profileDropdownRef}>
            <button
              onClick={() => {
                // Always use inline menu for both collapsed and expanded states
                setShowProfileDropdown(!showProfileDropdown)
              }}
              onMouseEnter={handleUserTooltipEnter}
              onMouseLeave={handleTooltipLeave}
              className={`
                group relative flex items-center rounded-lg transition-all duration-200 w-full
                text-gray-400 hover:text-white hover:bg-white/5
                ${isCollapsed ? 'justify-center px-0 h-10' : 'px-3 py-2.5 md:py-2 lg:py-1.5'}
                ${showProfileDropdown ? 'bg-white/10 text-white' : ''}
              `}
              aria-label="User profile menu"
              aria-expanded={showProfileDropdown}
            >
              {/* User Avatar */}
              <div className={`flex-shrink-0 ${isCollapsed ? '' : 'mr-3'}`}>
                {state.user ? (
                  <div className="w-8 h-8 rounded-full bg-gradient-to-r from-[#D417C8] to-[#14BDEA] flex items-center justify-center text-white text-sm font-medium">
                    {getInitials(state.user.firstName, state.user.lastName)}
                  </div>
                ) : (
                  <div className="w-8 h-8 rounded-full bg-gray-600 flex items-center justify-center">
                    <User className="w-4 h-4 text-gray-300" />
                  </div>
                )}
              </div>

              {/* User Info - Only show when expanded */}
              {!isCollapsed && state.user && (
                <div className="flex-1 text-left overflow-hidden">
                  <div className="font-medium text-sm text-white truncate">
                    {state.user.firstName?.trim() && state.user.lastName?.trim()
                      ? `${state.user.firstName.trim()} ${state.user.lastName.trim()}`
                      : state.user.firstName?.trim() || state.user.email || 'User'}
                  </div>
                  <div className="text-xs text-gray-400 truncate">
                    {(() => {
                      if (isRoundAccountLoading) return 'Loading...'
                      if (roundAccount?.accountName) return roundAccount.accountName
                      if (roundAccount?.organization?.name) return roundAccount.organization.name
                      if (state.user.accountType === 'business' && 'companyInfo' in state.user && state.user.companyInfo?.companyName) {
                        return state.user.companyInfo.companyName
                      }
                      return state.user.accountType === 'business' ? 'Business Account' : 'Personal Account'
                    })()}
                  </div>
                </div>
              )}

              {/* Dropdown Arrow - Only show when expanded */}
              {!isCollapsed && (
                <ChevronUp 
                  className={`w-4 h-4 transition-transform duration-200 flex-shrink-0 ${
                    showProfileDropdown ? 'rotate-0' : 'rotate-180'
                  }`} 
                />
              )}

            </button>
            </div>
          </div>
        </div>
        </div>
      </motion.aside>


      {/* External Tooltips for Collapsed Sidebar */}
      <AnimatePresence>
        {hoveredTooltip && isCollapsed && (
          <motion.div
            initial={{ opacity: 0, scale: 0.9 }}
            animate={{ opacity: 1, scale: 1 }}
            exit={{ opacity: 0, scale: 0.9 }}
            transition={{ duration: 0.15 }}
            className={`fixed bg-black/90 backdrop-blur-md border border-white/30 text-white rounded-lg pointer-events-none z-tooltip shadow-xl ${
              hoveredTooltip.isUser ? 'px-4 py-3 text-xs max-w-[250px]' : 'px-3 py-2 text-sm whitespace-nowrap'
            }`}
            style={{
              top: hoveredTooltip.position.top,
              left: hoveredTooltip.position.left
            }}
          >
            {hoveredTooltip.isUser ? (
              <div>
                <div className="font-semibold mb-2 text-white">
                  {hoveredTooltip.label}
                </div>
                <div className="text-gray-300 text-[11px] leading-relaxed space-y-1">
                  <div>{hoveredTooltip.userInfo?.role as React.ReactNode} at {hoveredTooltip.userInfo?.company as React.ReactNode}</div>
                  <div className="text-gray-400">{hoveredTooltip.userInfo?.email as React.ReactNode}</div>
                </div>
              </div>
            ) : (
              <>
                {hoveredTooltip.label}
                {hoveredTooltip.badge && <span className="ml-1 text-[#D417C8]">({hoveredTooltip.badge})</span>}
              </>
            )}
          </motion.div>
        )}
      </AnimatePresence>

      {/* Keyboard Shortcuts Help Modal */}
      <AnimatePresence>
        {showShortcuts && (
          <motion.div
            initial={{ opacity: 0 }}
            animate={{ opacity: 1 }}
            exit={{ opacity: 0 }}
            transition={{ duration: 0.2 }}
            className="fixed inset-0 bg-black/50 z-50 flex items-center justify-center"
            onClick={() => setShowShortcuts(false)}
          >
            <motion.div
              initial={{ opacity: 0, scale: 0.9, y: 20 }}
              animate={{ opacity: 1, scale: 1, y: 0 }}
              exit={{ opacity: 0, scale: 0.9, y: 20 }}
              transition={{ duration: 0.2 }}
              className="bg-white/10 backdrop-blur-xl border border-white/20 rounded-lg p-6 max-w-md mx-4"
              onClick={(e) => e.stopPropagation()}
            >
              <div className="flex items-center justify-between mb-4">
                <h3 className="text-lg font-semibold text-white">Keyboard Shortcuts</h3>
                <button
                  onClick={() => setShowShortcuts(false)}
                  className="text-gray-400 hover:text-white transition-colors"
                  aria-label="Close shortcuts help"
                >
                  <X className="w-5 h-5" />
                </button>
              </div>
              
              <div className="space-y-4 text-sm">
                <div>
                  <h4 className="text-white font-medium mb-2">Navigation</h4>
                  <div className="space-y-1 text-gray-300">
                    <div className="flex justify-between">
                      <span>Dashboard</span>
                      <kbd className="px-2 py-1 bg-white/20 rounded text-xs">Alt+1</kbd>
                    </div>
                    <div className="flex justify-between">
                      <span>Customers</span>
                      <kbd className="px-2 py-1 bg-white/20 rounded text-xs">Alt+2</kbd>
                    </div>
                    <div className="flex justify-between">
                      <span>Billing</span>
                      <kbd className="px-2 py-1 bg-white/20 rounded text-xs">Alt+3</kbd>
                    </div>
                    <div className="flex justify-between">
                      <span>Invoices</span>
                      <kbd className="px-2 py-1 bg-white/20 rounded text-xs">Alt+4</kbd>
                    </div>
                    <div className="flex justify-between">
                      <span>Catalog</span>
                      <kbd className="px-2 py-1 bg-white/20 rounded text-xs">Alt+5</kbd>
                    </div>
                  </div>
                </div>
                
                <div>
                  <h4 className="text-white font-medium mb-2">Sidebar</h4>
                  <div className="space-y-1 text-gray-300">
                    <div className="flex justify-between">
                      <span>Toggle Sidebar</span>
                      <kbd className="px-2 py-1 bg-white/20 rounded text-xs">Ctrl+Shift+B</kbd>
                    </div>
                    <div className="flex justify-between">
                      <span>Arrow Navigation</span>
                      <kbd className="px-2 py-1 bg-white/20 rounded text-xs">↑↓</kbd>
                    </div>
                    <div className="flex justify-between">
                      <span>Select Item</span>
                      <kbd className="px-2 py-1 bg-white/20 rounded text-xs">Enter</kbd>
                    </div>
                    <div className="flex justify-between">
                      <span>Close/Escape</span>
                      <kbd className="px-2 py-1 bg-white/20 rounded text-xs">Esc</kbd>
                    </div>
                  </div>
                </div>
              </div>
            </motion.div>
          </motion.div>
        )}
      </AnimatePresence>

      {/* Toggle Button - Responsive positioning */}
      <motion.button
        initial={false}
        animate={{ 
          left: (() => {
            if (isMobile || isTablet) {
              return isCollapsed ? 16 : 264
            }
            return isCollapsed ? 64 : 264
          })()
        }}
        transition={{ duration: 0.15, ease: 'easeOut' }}
        onClick={toggleSidebar}
        className="fixed top-16 lg:top-20 w-10 h-10 lg:w-8 lg:h-8 rounded-full bg-white/10 backdrop-blur-sm border border-white/20 flex items-center justify-center hover:bg-white/20 transition-all duration-200 z-50 lg:z-base"
      >
        {isCollapsed ? (
          <ChevronRight className="w-5 h-5 lg:w-4 lg:h-4 text-white" />
        ) : (
          <ChevronLeft className="w-5 h-5 lg:w-4 lg:h-4 text-white" />
        )}
      </motion.button>

      {/* Main Content - Responsive margins */}
      <motion.main
        initial={false}
        animate={{ 
          marginLeft: (() => {
            if (isMobile || isTablet) {
              return 0
            }
            return isCollapsed ? 80 : 280
          })()
        }}
        transition={{ duration: 0.15, ease: 'easeOut' }}
        className="min-h-screen relative z-10"
      >
        <div className="px-4 sm:px-8 md:px-16 lg:px-32 py-6">
          <Breadcrumb />
          {children}
        </div>
      </motion.main>

    </div>
  )
})

DashboardLayout.displayName = 'DashboardLayout'<|MERGE_RESOLUTION|>--- conflicted
+++ resolved
@@ -357,11 +357,7 @@
 
   
   // Track tooltip state
-<<<<<<< HEAD
-  const [hoveredTooltip, setHoveredTooltip] = useState<{ id: string; label: string; badge?: string; position: { top: number; left: number }; isUser?: boolean; userInfo?: Record<string, unknown> } | null>(null)
-=======
   const [hoveredTooltip, setHoveredTooltip] = useState<TooltipState | null>(null)
->>>>>>> 272955a8
 
   // UI state
   const [showShortcuts, setShowShortcuts] = useState(false)
@@ -386,18 +382,6 @@
   // Persist sidebar state to localStorage whenever it changes
   useEffect(() => {
     localStorage.setItem('sidebar-collapsed', isCollapsed.toString())
-<<<<<<< HEAD
-    // Close collapsed dropdown when sidebar is expanded
-    if (!isCollapsed) {
-      setCollapsedDropdown(null)
-    }
-    
-    // Dispatch custom event for gradient-header alignment
-    window.dispatchEvent(new CustomEvent('sidebar-toggle', {
-      detail: { collapsed: isCollapsed }
-    }))
-=======
->>>>>>> 272955a8
   }, [isCollapsed])
 
   // Persist expanded items to localStorage

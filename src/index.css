--- conflicted
+++ resolved
@@ -414,15 +414,6 @@
 
   .auth-label {
     display: block;
-<<<<<<< HEAD
-    font-size: 0.875rem; /* 14px - text-sm */
-    font-weight: 500; /* font-medium */
-    color: rgba(255, 255, 255, 0.8);
-    margin-bottom: 0.5rem; /* 8px - better spacing for larger text */
-    text-shadow: 0 1px 1px rgba(0, 0, 0, 0.15);
-    text-transform: none; /* Title Case - Polar.sh inspired */
-    letter-spacing: -0.01em; /* Tight tracking for better readability */
-=======
     font-size: 0.875rem; /* 14px - Polar.sh style (larger) */
     font-weight: 400; /* Normal weight */
     color: rgba(255, 255, 255, 0.9); /* More white, less gray */
@@ -446,7 +437,6 @@
       margin-bottom: 0.5rem;
       font-weight: 400;
     }
->>>>>>> 9da49a3d
   }
 
   .auth-text {

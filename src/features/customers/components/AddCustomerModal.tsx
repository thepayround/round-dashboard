--- conflicted
+++ resolved
@@ -1,17 +1,9 @@
-<<<<<<< HEAD
 import { motion, AnimatePresence } from 'framer-motion'
 import { X, User, Mail, Building2, MapPin, Globe, Settings, Tag, Save, Hash, Truck, Languages, AlertCircle } from 'lucide-react'
 import React, { useState } from 'react'
 
 import { PhoneInput } from '@/shared/components'
 import { IconButton, Button } from '@/shared/components/Button'
-=======
-import { User, Mail, Building2, MapPin, Globe, Settings, Tag, Save, Loader2, Hash, Truck, Languages, AlertCircle, X } from 'lucide-react'
-import React, { useState } from 'react'
-
-import { PhoneInput } from '@/shared/components'
-import { Modal } from '@/shared/components/Modal/Modal'
->>>>>>> f4f4ab38
 import { ApiDropdown, countryDropdownConfig, currencyDropdownConfig, timezoneDropdownConfig } from '@/shared/components/ui/ApiDropdown'
 import { languageDropdownConfig } from '@/shared/components/ui/ApiDropdown/configs'
 import { FormInput } from '@/shared/components/ui/FormInput'
@@ -357,7 +349,6 @@
   }
 
   return (
-<<<<<<< HEAD
     <AnimatePresence>
       {isOpen && (
         <div className="fixed inset-0 z-50 flex items-center justify-center p-4">
@@ -407,24 +398,6 @@
                     <User className="w-5 h-5 text-[#D417C8]" />
                     <span>Basic Information</span>
                   </h3>
-=======
-    <Modal
-      isOpen={isOpen}
-      onClose={onClose}
-      title="Add New Customer"
-      subtitle="Create a new customer profile"
-      icon={User}
-      size="xl"
-    >
-      {/* Form */}
-      <form onSubmit={handleSubmit} className="p-6 space-y-8 max-h-[70vh] overflow-y-auto">
-        {/* Basic Information */}
-        <div className="space-y-6">
-          <h3 className="text-lg font-medium tracking-tight text-white flex items-center space-x-2">
-            <User className="w-5 h-5 text-[#D417C8]" />
-            <span>Basic Information</span>
-          </h3>
->>>>>>> f4f4ab38
                   
                   {/* Customer Type Selection */}
                   <div className="space-y-3">
@@ -959,6 +932,10 @@
                   {loading ? 'Creating...' : 'Create Customer'}
                 </Button>
               </div>
-    </Modal>
+            </div>
+          </motion.div>
+        </div>
+      )}
+    </AnimatePresence>
   )
 }